# Copyright (c) Microsoft Corporation. All rights reserved.
# Licensed under the MIT License.

import numpy as np
import pandas as pd
import matplotlib.pyplot as plt
import seaborn as sns
from reco_utils.evaluation.python_evaluation import ndcg_at_k

import bottleneck as bn
from tensorflow.keras.layers import *
from tensorflow.keras.models import Model
from tensorflow.keras.losses import binary_crossentropy
from tensorflow.keras import backend as K
from tensorflow.keras.callbacks import ReduceLROnPlateau, ModelCheckpoint, Callback


class LossHistory(Callback):
    """This class is used for saving the validation loss and the training loss per epoch."""

    def on_train_begin(self, logs={}):
        """Initialise the lists where the loss of training and validation will be saved."""
        self.losses = []
        self.val_losses = []

    def on_epoch_end(self, epoch, logs={}):
        """Save the loss of training and validation set at the end of each epoch."""
        self.losses.append(logs.get("loss"))
        self.val_losses.append(logs.get("val_loss"))


class Metrics(Callback):
    """Callback function used to calculate the NDCG@k metric of validation set at the end of each epoch.
    Weights of the model with the highest NDCG@k value is saved."""

    def __init__(self, model, val_tr, val_te, mapper, k, save_path=None):

        """Initialize the class parameters.

        Args:
            model: trained model for validation.
            val_tr (np.array, float): the click matrix for the validation set training part.
            val_te (np.array, float): the click matrix for the validation set testing part.
            mapper (AffinityMatrix): the mapper for converting click matrix to dataframe.
            k (int): number of top k items per user (optional).
            save_path (str): Default path to save weights.
        """
        # Model
        self.model = model

        # Initial value of NDCG
        self.best_ndcg = 0.0

        # Validation data: training and testing parts
        self.val_tr = val_tr
        self.val_te = val_te

        # Mapper for converting from sparse matrix to dataframe
        self.mapper = mapper

        # Top k items to recommend
        self.k = k

        # Options to save the weights of the model for future use
        self.save_path = save_path

    def on_train_begin(self, logs={}):
        """Initialise the list for validation NDCG@k."""
        self._data = []

    def recommend_k_items(self, x, k, remove_seen=True):
        """Returns the top-k items ordered by a relevancy score.
        Obtained probabilities are used as recommendation score.

        Args:
            x (numpy.array, int32): input click matrix.
            k (scalar, int32): the number of items to recommend.

        Returns:
<<<<<<< HEAD
            np.array: A sparse matrix containing the top_k elements ordered by their score.
=======
            numpy.array, float: A sparse matrix containing the top_k elements ordered by their score.
>>>>>>> 032ff561
        """
        # obtain scores
        score = self.model.predict(x)

        if remove_seen:
            # if true, it removes items from the train set by setting them to zero
            seen_mask = np.not_equal(x, 0)
            score[seen_mask] = 0

        # get the top k items
        top_items = np.argpartition(-score, range(k), axis=1)[:, :k]

        # get a copy of the score matrix
        score_c = score.copy()

        # set to zero the k elements
        score_c[np.arange(score_c.shape[0])[:, None], top_items] = 0

        # set to zeros all elements other then the k
        top_scores = score - score_c

        return top_scores

    def on_epoch_end(self, batch, logs={}):
        """At the end of each epoch calculate NDCG@k of the validation set.
        If the model performance is improved, the model weights are saved.
        Update the list of validation NDCG@k by adding obtained value.
        """
        # recommend top k items based on training part of validation set
        top_k = self.recommend_k_items(x=self.val_tr, k=self.k, remove_seen=True)

        # convert recommendations from sparse matrix to dataframe
        top_k_df = self.mapper.map_back_sparse(top_k, kind="prediction")
        test_df = self.mapper.map_back_sparse(self.val_te, kind="ratings")

        # calculate NDCG@k
        NDCG = ndcg_at_k(test_df, top_k_df, col_prediction="prediction", k=self.k)

        # check if there is an improvement in NDCG, if so, update the weights of the saved model
        if NDCG > self.best_ndcg:
            self.best_ndcg = NDCG

            # save the weights of the optimal model
            if self.save_path is not None:
                self.model.save(self.save_path)

        self._data.append(NDCG)

    def get_data(self):
        """Returns a list of the NDCG@k of the validation set metrics calculated
        at the end of each epoch."""
        return self._data


class AnnealingCallback(Callback):
    """This class is used for updating the value of β during the annealing process.
    When β reaches the value of anneal_cap, it stops increasing.
    """

    def __init__(self, beta, anneal_cap, total_anneal_steps):

        """Constructor

        Args:
            beta (float): current value of beta.
            anneal_cap (float): maximum value that beta can reach.
            total_anneal_steps (int): total number of annealing steps.
        """
        # maximum value that beta can take
        self.anneal_cap = anneal_cap

        # initial value of beta
        self.beta = beta

        # update_count used for calculating the updated value of beta
        self.update_count = 0

        # total annealing steps
        self.total_anneal_steps = total_anneal_steps

    def on_train_begin(self, logs={}):
        """Initialise a list in which the beta value will be saved at the end of each epoch."""
        self._beta = []

    def on_batch_end(self, epoch, logs={}):
        """At the end of each batch the beta should is updated until it reaches the values of anneal cap."""
        self.update_count = self.update_count + 1

        new_beta = min(
            1.0 * self.update_count / self.total_anneal_steps, self.anneal_cap
        )

        K.set_value(self.beta, new_beta)

    def on_epoch_end(self, epoch, logs={}):
        """At the end of each epoch save the value of beta in _beta list."""
        tmp = K.eval(self.beta)
        self._beta.append(tmp)

    def get_data(self):
        """Returns a list of the beta values per epoch."""
        return self._beta


class StandardVAE:
    """Standard Variational Autoencoders (VAE) for Collaborative Filtering implementation."""

    def __init__(
        self,
        n_users,
        original_dim,
        intermediate_dim=200,
        latent_dim=70,
        n_epochs=400,
        batch_size=100,
        k=100,
        verbose=1,
        drop_encoder=0.5,
        drop_decoder=0.5,
        beta=1.0,
        annealing=False,
        anneal_cap=1.0,
        seed=None,
        save_path=None,
    ):

        """Initialize class parameters.

        Args:
            n_users (int): Number of unique users in the train set.
            original_dim (int): Number of unique items in the train set.
            intermediate_dim (int): Dimension of intermediate space.
            latent_dim (int): Dimension of latent space.
            n_epochs (int): Number of epochs for training.
            batch_size (int): Batch size.
            k (int): number of top k items per user.
            verbose (int): Whether to show the training output or not.
            drop_encoder (float): Dropout percentage of the encoder.
            drop_decoder (float): Dropout percentage of the decoder.
            beta (float): a constant parameter β in the ELBO function,
                  when you are not using annealing (annealing=False)
            annealing (bool): option of using annealing method for training the model (True)
                  or not using annealing, keeping a constant beta (False)
            anneal_cap (float): maximum value that beta can take during annealing process.
            seed (int): Seed.
            save_path (str): Default path to save weights.
        """
        # Seed
        self.seed = seed
        np.random.seed(self.seed)

        # Parameters
        self.n_users = n_users
        self.original_dim = original_dim
        self.intermediate_dim = intermediate_dim
        self.latent_dim = latent_dim
        self.n_epochs = n_epochs
        self.batch_size = batch_size
        self.k = k
        self.verbose = verbose

        # Compute samples per epoch
        self.number_of_batches = self.n_users // self.batch_size

        # Annealing parameters
        self.anneal_cap = anneal_cap
        self.annealing = annealing

        if self.annealing == True:
            self.beta = K.variable(0.0)
        else:
            self.beta = beta

        # Compute total annealing steps
        self.total_anneal_steps = (
            self.number_of_batches * (self.n_epochs - int(self.n_epochs * 0.2))
        ) // self.anneal_cap

        # Dropout parameters
        self.drop_encoder = drop_encoder
        self.drop_decoder = drop_decoder

        # Path to save optimal model
        self.save_path = save_path

        # Create StandardVAE model
        self._create_model()

    def _create_model(self):
        """Build and compile model."""
        # Encoding
        self.x = Input(shape=(self.original_dim,))
        self.dropout_encoder = Dropout(self.drop_encoder)(self.x)
        self.h = Dense(self.intermediate_dim, activation="tanh")(self.dropout_encoder)
        self.z_mean = Dense(self.latent_dim)(self.h)
        self.z_log_var = Dense(self.latent_dim)(self.h)

        # Sampling
        self.z = Lambda(self._take_sample, output_shape=(self.latent_dim,))(
            [self.z_mean, self.z_log_var]
        )

        # Decoding
        self.h_decoder = Dense(self.intermediate_dim, activation="tanh")
        self.dropout_decoder = Dropout(self.drop_decoder)
        self.x_bar = Dense(self.original_dim, activation="softmax")
        self.h_decoded = self.h_decoder(self.z)
        self.h_decoded_ = self.dropout_decoder(self.h_decoded)
        self.x_decoded = self.x_bar(self.h_decoded_)

        # Training
        self.model = Model(self.x, self.x_decoded)
        self.model.compile(
            optimizer=keras.optimizers.Adam(learning_rate=0.001),
            loss=self._get_vae_loss,
        )

    def _get_vae_loss(self, x, x_bar):
        """Calculate negative ELBO (NELBO)."""
        # Reconstruction error: logistic log likelihood
        reconst_loss = self.original_dim * binary_crossentropy(x, x_bar)

        # Kullback–Leibler divergence
        kl_loss = 0.5 * K.sum(
            -1 - self.z_log_var + K.square(self.z_mean) + K.exp(self.z_log_var), axis=-1
        )

        return reconst_loss + self.beta * kl_loss

    def _take_sample(self, args):
        """Sample epsilon ∼ N (0,I) and compute z via reparametrization trick."""
        """Calculate latent vector using the reparametrization trick.
           The idea is that sampling from N (_mean, _var) is s the same as sampling from _mean+ epsilon * _var
           where epsilon ∼ N(0,I)."""
        # sampling from latent dimension for decoder/generative part of network
        _mean, _log_var = args
        epsilon = K.random_normal(
            shape=(K.shape(_mean)[0], self.latent_dim),
            mean=0.0,
            stddev=1.0,
            seed=self.seed,
        )

        return _mean + K.exp(_log_var / 2) * epsilon

    def nn_batch_generator(self, x_train):
        """Used for splitting dataset in batches.

        Args:
            x_train (np.array): The click matrix for the train set with float values.
        """
        # Shuffle the batch
        np.random.seed(self.seed)
        shuffle_index = np.arange(np.shape(x_train)[0])
        np.random.shuffle(shuffle_index)
        x = x_train[shuffle_index, :]
        y = x_train[shuffle_index, :]

        # Iterate until making a full epoch
        counter = 0
        while 1:
            index_batch = shuffle_index[
                self.batch_size * counter : self.batch_size * (counter + 1)
            ]
            # Decompress batch
            x_batch = x[index_batch, :]
            y_batch = y[index_batch, :]
            counter += 1
            yield (np.array(x_batch), np.array(y_batch))

            # Stopping rule
            if counter >= self.number_of_batches:
                counter = 0

    def fit(self, x_train, x_valid, x_val_tr, x_val_te, mapper):
        """Fit model with the train sets and validate on the validation set.

        Args:
            x_train (np.array): The click matrix for the train set.
            x_valid (np.array): The click matrix for the validation set.
            x_val_tr (np.array): The click matrix for the validation set training part.
            x_val_te (np.array): The click matrix for the validation set testing part.
            mapper (obj): The mapper for converting click matrix to dataframe. It can be AffinityMatrix.
        """
        # initialise LossHistory used for saving loss of validation and train set per epoch
        history = LossHistory()

        # initialise Metrics  used for calculating NDCG@k per epoch
        # and saving the model weights with the highest NDCG@k value
        metrics = Metrics(
            model=self.model,
            val_tr=x_val_tr,
            val_te=x_val_te,
            mapper=mapper,
            k=self.k,
            save_path=self.save_path,
        )

        self.reduce_lr = ReduceLROnPlateau(
            monitor="val_loss", factor=0.2, patience=1, min_lr=0.0001
        )

        if self.annealing == True:
            # initialise AnnealingCallback for annealing process
            anneal = AnnealingCallback(
                self.beta, self.anneal_cap, self.total_anneal_steps
            )

            # fit model
            self.model.fit_generator(
                generator=self.nn_batch_generator(x_train),
                steps_per_epoch=self.number_of_batches,
                epochs=self.n_epochs,
                verbose=self.verbose,
                callbacks=[metrics, history, self.reduce_lr, anneal],
                validation_data=(x_valid, x_valid),
            )

            self.ls_beta = anneal.get_data()

        else:
            self.model.fit_generator(
                generator=self.nn_batch_generator(x_train),
                steps_per_epoch=self.number_of_batches,
                epochs=self.n_epochs,
                verbose=self.verbose,
                callbacks=[metrics, history, self.reduce_lr],
                validation_data=(x_valid, x_valid),
            )

        # save lists
        self.train_loss = history.losses
        self.val_loss = history.val_losses
        self.val_ndcg = metrics.get_data()

    def get_optimal_beta(self):
        """Returns the value of the optimal beta."""
        # find the epoch/index that had the highest NDCG@k value
        index_max_ndcg = np.argmax(self.val_ndcg)

        # using this index find the value that beta had at this epoch
        optimal_beta = self.ls_beta[index_max_ndcg]

        return optimal_beta

    def display_metrics(self):
        """Plots:
        1) Loss per epoch both for validation and train sets
        2) NDCG@k per epoch of the validation set
        """
        # Plot setup
        plt.figure(figsize=(14, 5))
        sns.set(style="whitegrid")

        # Plot loss on the left graph
        plt.subplot(1, 2, 1)
        plt.plot(self.train_loss, color="b", linestyle="-", label="Train")
        plt.plot(self.val_loss, color="r", linestyle="-", label="Val")
        plt.title("\n")
        plt.xlabel("Epochs", size=14)
        plt.ylabel("Loss", size=14)
        plt.legend(loc="upper left")

        # Plot NDCG on the right graph
        plt.subplot(1, 2, 2)
        plt.plot(self.val_ndcg, color="r", linestyle="-", label="Val")
        plt.title("\n")
        plt.xlabel("Epochs", size=14)
        plt.ylabel("NDCG@k", size=14)
        plt.legend(loc="upper left")

        # Add title
        plt.suptitle("TRAINING AND VALIDATION METRICS HISTORY", size=16)
        plt.tight_layout(pad=2)

    def recommend_k_items(self, x, k, remove_seen=True):
        """Returns the top-k items ordered by a relevancy score.

        Obtained probabilities are used as recommendation score.

        Args:
<<<<<<< HEAD
            x (np.array): Input click matrix, with `int32` values.
            k (scalar): The number of items to recommend.

        Returns:
            np.array: A sparse matrix containing the top_k elements ordered by their score.
=======
            x (numpy.array, int32): input click matrix.
            k (scalar, int32): the number of items to recommend.
        Returns:
            numpy.array, float: A sparse matrix containing the top_k elements ordered by their score.
>>>>>>> 032ff561
        """
        # return optimal model
        self.model.load_weights(self.save_path)

        # obtain scores
        score = self.model.predict(x)
        if remove_seen:
            # if true, it removes items from the train set by setting them to zero
            seen_mask = np.not_equal(x, 0)
            score[seen_mask] = 0
        # get the top k items
        top_items = np.argpartition(-score, range(k), axis=1)[:, :k]
        # get a copy of the score matrix
        score_c = score.copy()
        # set to zero the k elements
        score_c[np.arange(score_c.shape[0])[:, None], top_items] = 0
        # set to zeros all elements other then the k
        top_scores = score - score_c
        return top_scores

    def ndcg_per_epoch(self):
        """Returns the list of NDCG@k at each epoch."""

        return self.val_ndcg<|MERGE_RESOLUTION|>--- conflicted
+++ resolved
@@ -77,11 +77,8 @@
             k (scalar, int32): the number of items to recommend.
 
         Returns:
-<<<<<<< HEAD
             np.array: A sparse matrix containing the top_k elements ordered by their score.
-=======
-            numpy.array, float: A sparse matrix containing the top_k elements ordered by their score.
->>>>>>> 032ff561
+
         """
         # obtain scores
         score = self.model.predict(x)
@@ -463,18 +460,12 @@
         Obtained probabilities are used as recommendation score.
 
         Args:
-<<<<<<< HEAD
             x (np.array): Input click matrix, with `int32` values.
             k (scalar): The number of items to recommend.
 
         Returns:
             np.array: A sparse matrix containing the top_k elements ordered by their score.
-=======
-            x (numpy.array, int32): input click matrix.
-            k (scalar, int32): the number of items to recommend.
-        Returns:
-            numpy.array, float: A sparse matrix containing the top_k elements ordered by their score.
->>>>>>> 032ff561
+
         """
         # return optimal model
         self.model.load_weights(self.save_path)
