# Copyright (c) Microsoft Corporation. All rights reserved.
# Licensed under the MIT License.

import numpy as np
import pandas as pd
import matplotlib.pyplot as plt
import seaborn as sns
from reco_utils.evaluation.python_evaluation import ndcg_at_k

import tensorflow as tf
import bottleneck as bn
from tensorflow.keras.layers import *
from tensorflow.keras.models import Model
from tensorflow.keras import backend as K
from tensorflow.keras.callbacks import ReduceLROnPlateau, ModelCheckpoint, Callback


class LossHistory(Callback):
    """This class is used for saving the validation loss and the training loss per epoch."""

    def on_train_begin(self, logs={}):
        """Initialise the lists where the loss of training and validation will be saved."""
        self.losses = []
        self.val_losses = []

    def on_epoch_end(self, epoch, logs={}):
        """Save the loss of training and validation set at the end of each epoch."""
        self.losses.append(logs.get("loss"))
        self.val_losses.append(logs.get("val_loss"))


class Metrics(Callback):
    """Callback function used to calculate the NDCG@k metric of validation set at the end of each epoch.
    Weights of the model with the highest NDCG@k value is saved."""

    def __init__(self, model, val_tr, val_te, mapper, k, save_path=None):

        """Initialize the class parameters.

        Args:
            model: trained model for validation.
            val_tr (np.array, float): the click matrix for the validation set training part.
            val_te (np.array, float): the click matrix for the validation set testing part.
            mapper (AffinityMatrix): the mapper for converting click matrix to dataframe.
            k (int): number of top k items per user (optional).
            save_path (str): Default path to save weights.
        """
        # Model
        self.model = model

        # Initial value of NDCG
        self.best_ndcg = 0.0

        # Validation data: training and testing parts
        self.val_tr = val_tr
        self.val_te = val_te

        # Mapper for converting from sparse matrix to dataframe
        self.mapper = mapper

        # Top k items to recommend
        self.k = k

        # Options to save the weights of the model for future use
        self.save_path = save_path

    def on_train_begin(self, logs={}):
        """Initialise the list for validation NDCG@k."""
        self._data = []

    def recommend_k_items(self, x, k, remove_seen=True):
        """Returns the top-k items ordered by a relevancy score.
        Obtained probabilities are used as recommendation score.

        Args:
            x (np.array, int32): input click matrix.
            k (scalar, int32): the number of items to recommend.

        Returns:
<<<<<<< HEAD
            np.array: A sparse matrix containing the top_k elements ordered by their score.
=======
            numpy.array, float: A sparse matrix containing the top_k elements ordered by their score.
>>>>>>> 032ff561
        """
        # obtain scores
        score = self.model.predict(x)

        if remove_seen:
            # if true, it removes items from the train set by setting them to zero
            seen_mask = np.not_equal(x, 0)
            score[seen_mask] = 0

        # get the top k items
        top_items = np.argpartition(-score, range(k), axis=1)[:, :k]

        # get a copy of the score matrix
        score_c = score.copy()

        # set to zero the k elements
        score_c[np.arange(score_c.shape[0])[:, None], top_items] = 0

        # set to zeros all elements other then the k
        top_scores = score - score_c

        return top_scores

    def on_epoch_end(self, batch, logs={}):
        """At the end of each epoch calculate NDCG@k of the validation set.

        If the model performance is improved, the model weights are saved.
        Update the list of validation NDCG@k by adding obtained value

        """
        # recommend top k items based on training part of validation set
        top_k = self.recommend_k_items(x=self.val_tr, k=self.k, remove_seen=True)

        # convert recommendations from sparse matrix to dataframe
        top_k_df = self.mapper.map_back_sparse(top_k, kind="prediction")
        test_df = self.mapper.map_back_sparse(self.val_te, kind="ratings")

        # calculate NDCG@k
        NDCG = ndcg_at_k(test_df, top_k_df, col_prediction="prediction", k=self.k)

        # check if there is an improvement in NDCG, if so, update the weights of the saved model
        if NDCG > self.best_ndcg:
            self.best_ndcg = NDCG

            # save the weights of the optimal model
            if self.save_path is not None:
                self.model.save(self.save_path)

        self._data.append(NDCG)

    def get_data(self):
        """Returns a list of the NDCG@k of the validation set metrics calculated
        at the end of each epoch."""
        return self._data


class AnnealingCallback(Callback):
    """This class is used for updating the value of β during the annealing process.
    When β reaches the value of anneal_cap, it stops increasing."""

    def __init__(self, beta, anneal_cap, total_anneal_steps):

        """Constructor

        Args:
            beta (float): current value of beta.
            anneal_cap (float): maximum value that beta can reach.
            total_anneal_steps (int): total number of annealing steps.
        """
        # maximum value that beta can take
        self.anneal_cap = anneal_cap

        # initial value of beta
        self.beta = beta

        # update_count used for calculating the updated value of beta
        self.update_count = 0

        # total annealing steps
        self.total_anneal_steps = total_anneal_steps

    def on_train_begin(self, logs={}):
        """Initialise a list in which the beta value will be saved at the end of each epoch."""
        self._beta = []

    def on_batch_end(self, epoch, logs={}):
        """At the end of each batch the beta should is updated until it reaches the values of anneal cap."""
        self.update_count = self.update_count + 1

        new_beta = min(
            1.0 * self.update_count / self.total_anneal_steps, self.anneal_cap
        )

        K.set_value(self.beta, new_beta)

    def on_epoch_end(self, epoch, logs={}):
        """At the end of each epoch save the value of beta in _beta list."""
        tmp = K.eval(self.beta)
        self._beta.append(tmp)

    def get_data(self):
        """Returns a list of the beta values per epoch."""
        return self._beta


class Mult_VAE:
    """Multinomial Variational Autoencoders (Multi-VAE) for Collaborative Filtering implementation

    :Citation:

        Liang, Dawen, et al. "Variational autoencoders for collaborative filtering."
        Proceedings of the 2018 World Wide Web Conference. 2018.
        https://arxiv.org/pdf/1802.05814.pdf
    """

    def __init__(
        self,
        n_users,
        original_dim,
        intermediate_dim=200,
        latent_dim=70,
        n_epochs=400,
        batch_size=100,
        k=100,
        verbose=1,
        drop_encoder=0.5,
        drop_decoder=0.5,
        beta=1.0,
        annealing=False,
        anneal_cap=1.0,
        seed=None,
        save_path=None,
    ):

        """Constructor

        Args:
            n_users (int): Number of unique users in the train set.
            original_dim (int): Number of unique items in the train set.
            intermediate_dim (int): Dimension of intermediate space.
            latent_dim (int): Dimension of latent space.
            n_epochs (int): Number of epochs for training.
            batch_size (int): Batch size.
            k (int): number of top k items per user.
            verbose (int): Whether to show the training output or not.
            drop_encoder (float): Dropout percentage of the encoder.
            drop_decoder (float): Dropout percentage of the decoder.
            beta (float): a constant parameter β in the ELBO function,
                  when you are not using annealing (annealing=False)
            annealing (bool): option of using annealing method for training the model (True)
                  or not using annealing, keeping a constant beta (False)
            anneal_cap (float): maximum value that beta can take during annealing process.
            seed (int): Seed.
            save_path (str): Default path to save weights.
        """
        # Seed
        self.seed = seed
        np.random.seed(self.seed)

        # Parameters
        self.n_users = n_users
        self.original_dim = original_dim
        self.intermediate_dim = intermediate_dim
        self.latent_dim = latent_dim
        self.n_epochs = n_epochs
        self.batch_size = batch_size
        self.k = k
        self.verbose = verbose

        # Compute samples per epoch
        self.number_of_batches = self.n_users // self.batch_size

        # Annealing parameters
        self.anneal_cap = anneal_cap
        self.annealing = annealing

        if self.annealing == True:
            self.beta = K.variable(0.0)
        else:
            self.beta = beta

        # Compute total annealing steps
        self.total_anneal_steps = (
            self.number_of_batches
            * (self.n_epochs - int(self.n_epochs * 0.2))
            // self.anneal_cap
        )

        # Dropout parameters
        self.drop_encoder = drop_encoder
        self.drop_decoder = drop_decoder

        # Path to save optimal model
        self.save_path = save_path

        # Create StandardVAE model
        self._create_model()

    def _create_model(self):
        """Build and compile model."""
        # Encoding
        self.x = Input(shape=(self.original_dim,))
        self.x_ = Lambda(lambda x: K.l2_normalize(x, axis=1))(self.x)
        self.dropout_encoder = Dropout(self.drop_encoder)(self.x_)

        self.h = Dense(
            self.intermediate_dim,
            activation="tanh",
            kernel_initializer=keras.initializers.glorot_uniform(seed=self.seed),
            bias_initializer=keras.initializers.truncated_normal(
                stddev=0.001, seed=self.seed
            ),
        )(self.dropout_encoder)
        self.z_mean = Dense(self.latent_dim)(self.h)
        self.z_log_var = Dense(self.latent_dim)(self.h)

        # Sampling
        self.z = Lambda(self._take_sample, output_shape=(self.latent_dim,))(
            [self.z_mean, self.z_log_var]
        )

        # Decoding
        self.h_decoder = Dense(
            self.intermediate_dim,
            activation="tanh",
            kernel_initializer=keras.initializers.glorot_uniform(seed=self.seed),
            bias_initializer=keras.initializers.truncated_normal(
                stddev=0.001, seed=self.seed
            ),
        )
        self.dropout_decoder = Dropout(self.drop_decoder)
        self.x_bar = Dense(self.original_dim)
        self.h_decoded = self.h_decoder(self.z)
        self.h_decoded_ = self.dropout_decoder(self.h_decoded)
        self.x_decoded = self.x_bar(self.h_decoded_)

        # Training
        self.model = Model(self.x, self.x_decoded)
        self.model.compile(
            optimizer=keras.optimizers.Adam(learning_rate=0.001),
            loss=self._get_vae_loss,
        )

    def _get_vae_loss(self, x, x_bar):
        """Calculate negative ELBO (NELBO)."""
        log_softmax_var = tf.nn.log_softmax(x_bar)
        self.neg_ll = -tf.reduce_mean(tf.reduce_sum(log_softmax_var * x, axis=-1))
        a = tf.keras.backend.print_tensor(self.neg_ll)
        # calculate positive Kullback–Leibler divergence  divergence term
        kl_loss = K.mean(
            0.5
            * K.sum(
                -1 - self.z_log_var + K.square(self.z_mean) + K.exp(self.z_log_var),
                axis=-1,
            )
        )

        # obtain negative ELBO
        neg_ELBO = self.neg_ll + self.beta * kl_loss

        return neg_ELBO

    def _take_sample(self, args):
        """Sample epsilon ∼ N (0,I) and compute z via reparametrization trick."""

        """Calculate latent vector using the reparametrization trick.
           The idea is that sampling from N (_mean, _var) is s the same as sampling from _mean+ epsilon * _var
           where epsilon ∼ N(0,I)."""
        # _mean and _log_var calculated in encoder
        _mean, _log_var = args

        # epsilon
        epsilon = K.random_normal(
            shape=(K.shape(_mean)[0], self.latent_dim),
            mean=0.0,
            stddev=1.0,
            seed=self.seed,
        )

        return _mean + K.exp(_log_var / 2) * epsilon

    def nn_batch_generator(self, x_train):
        """Used for splitting dataset in batches.

        Args:
            x_train (np.array): The click matrix for the train set, with float values.
        """
        # Shuffle the batch
        np.random.seed(self.seed)
        shuffle_index = np.arange(np.shape(x_train)[0])
        np.random.shuffle(shuffle_index)
        x = x_train[shuffle_index, :]
        y = x_train[shuffle_index, :]

        # Iterate until making a full epoch
        counter = 0
        while 1:
            index_batch = shuffle_index[
                self.batch_size * counter : self.batch_size * (counter + 1)
            ]
            # Decompress batch
            x_batch = x[index_batch, :]
            y_batch = y[index_batch, :]
            counter += 1
            yield (np.array(x_batch), np.array(y_batch))

            # Stopping rule
            if counter >= self.number_of_batches:
                counter = 0

    def fit(self, x_train, x_valid, x_val_tr, x_val_te, mapper):
        """Fit model with the train sets and validate on the validation set.

        Args:
            x_train (np.array): the click matrix for the train set.
            x_valid (np.array): the click matrix for the validation set.
            x_val_tr (np.array): the click matrix for the validation set training part.
            x_val_te (np.array): the click matrix for the validation set testing part.
            mapper (obj): the mapper for converting click matrix to dataframe. It can be AffinityMatrix.
        """
        # initialise LossHistory used for saving loss of validation and train set per epoch
        history = LossHistory()

        # initialise Metrics  used for calculating NDCG@k per epoch
        # and saving the model weights with the highest NDCG@k value
        metrics = Metrics(
            model=self.model,
            val_tr=x_val_tr,
            val_te=x_val_te,
            mapper=mapper,
            k=self.k,
            save_path=self.save_path,
        )

        self.reduce_lr = ReduceLROnPlateau(
            monitor="val_loss", factor=0.2, patience=1, min_lr=0.0001
        )

        if self.annealing == True:
            # initialise AnnealingCallback for annealing process
            anneal = AnnealingCallback(
                self.beta, self.anneal_cap, self.total_anneal_steps
            )

            # fit model
            self.model.fit_generator(
                generator=self.nn_batch_generator(x_train),
                steps_per_epoch=self.number_of_batches,
                epochs=self.n_epochs,
                verbose=self.verbose,
                callbacks=[metrics, history, self.reduce_lr, anneal],
                validation_data=(x_valid, x_valid),
            )

            self.ls_beta = anneal.get_data()

        else:
            self.model.fit_generator(
                generator=self.nn_batch_generator(x_train),
                steps_per_epoch=self.number_of_batches,
                epochs=self.n_epochs,
                verbose=self.verbose,
                callbacks=[metrics, history, self.reduce_lr],
                validation_data=(x_valid, x_valid),
            )

        # save lists
        self.train_loss = history.losses
        self.val_loss = history.val_losses
        self.val_ndcg = metrics.get_data()

    def get_optimal_beta(self):
        """Returns the value of the optimal beta."""
        if self.annealing == True:
            # find the epoch/index that had the highest NDCG@k value
            index_max_ndcg = np.argmax(self.val_ndcg)

            # using this index find the value that beta had at this epoch
            return self.ls_beta[index_max_ndcg]
        else:
            return self.beta

    def display_metrics(self):
        """Plots:
        1) Loss per epoch both for validation and train set
        2) NDCG@k per epoch of the validation set
        """
        # Plot setup
        plt.figure(figsize=(14, 5))
        sns.set(style="whitegrid")

        # Plot loss on the left graph
        plt.subplot(1, 2, 1)
        plt.plot(self.train_loss, color="b", linestyle="-", label="Train")
        plt.plot(self.val_loss, color="r", linestyle="-", label="Val")
        plt.title("\n")
        plt.xlabel("Epochs", size=14)
        plt.ylabel("Loss", size=14)
        plt.legend(loc="upper left")

        # Plot NDCG on the right graph
        plt.subplot(1, 2, 2)
        plt.plot(self.val_ndcg, color="r", linestyle="-", label="Val")
        plt.title("\n")
        plt.xlabel("Epochs", size=14)
        plt.ylabel("NDCG@k", size=14)
        plt.legend(loc="upper left")

        # Add title
        plt.suptitle("TRAINING AND VALIDATION METRICS HISTORY", size=16)
        plt.tight_layout(pad=2)

    def recommend_k_items(self, x, k, remove_seen=True):
        """Returns the top-k items ordered by a relevancy score.
        Obtained probabilities are used as recommendation score.

        Args:
            x (numpy.array, int32): input click matrix.
            k (scalar, int32): the number of items to recommend.
        Returns:
            numpy.array, float: A sparse matrix containing the top_k elements ordered by their score.
        """
        # return optimal model
        self.model.load_weights(self.save_path)

        # obtain scores
        score = self.model.predict(x)

        if remove_seen:
            # if true, it removes items from the train set by setting them to zero
            seen_mask = np.not_equal(x, 0)
            score[seen_mask] = 0
        # get the top k items
        top_items = np.argpartition(-score, range(k), axis=1)[:, :k]
        # get a copy of the score matrix
        score_c = score.copy()
        # set to zero the k elements
        score_c[np.arange(score_c.shape[0])[:, None], top_items] = 0
        # set to zeros all elements other then the k
        top_scores = score - score_c
        return top_scores

    def ndcg_per_epoch(self):
        """Returns the list of NDCG@k at each epoch."""
        return self.val_ndcg<|MERGE_RESOLUTION|>--- conflicted
+++ resolved
@@ -77,11 +77,8 @@
             k (scalar, int32): the number of items to recommend.
 
         Returns:
-<<<<<<< HEAD
             np.array: A sparse matrix containing the top_k elements ordered by their score.
-=======
-            numpy.array, float: A sparse matrix containing the top_k elements ordered by their score.
->>>>>>> 032ff561
+
         """
         # obtain scores
         score = self.model.predict(x)
