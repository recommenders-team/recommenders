--- conflicted
+++ resolved
@@ -44,12 +44,7 @@
         session (requests.Session): requests session to reuse connections
 
     Returns:
-<<<<<<< HEAD
-        str: wikidata entityID corresponding to the title string, `"entityNotFound"` will
-        be returned if no page is found.
-=======
         str: wikidata entityID corresponding to the title string. 'entityNotFound' will be returned if no page is found
->>>>>>> 16d9b372
     """
 
     session = get_session(session=session)
