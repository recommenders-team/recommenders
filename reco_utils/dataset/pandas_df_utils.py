# Copyright (c) Microsoft Corporation. All rights reserved.
# Licensed under the MIT License.

import pandas as pd

from reco_utils.common.constants import (
    DEFAULT_USER_COL,
    DEFAULT_ITEM_COL,
    DEFAULT_RATING_COL,
)


def user_item_pairs(
    user_df,
    item_df,
    user_col=DEFAULT_USER_COL,
    item_col=DEFAULT_ITEM_COL,
    user_item_filter_df=None,
    shuffle=True,
):
    """Get all pairs of users and items data.

    Args:
        user_df (pd.DataFrame): User data containing unique user ids and maybe their features.
        item_df (pd.DataFrame): Item data containing unique item ids and maybe their features.
        user_col (str): User id column name.
        item_col (str): Item id column name.
        user_item_filter_df (pd.DataFrame): User-item pairs to be used as a filter.
        shuffle (bool): If True, shuffles the result.

    Returns:
        pd.DataFrame: All pairs of user-item from user_df and item_df, excepting the pairs in user_item_filter_df
    """

    # Get all user-item pairs
    user_df["key"] = 1
    item_df["key"] = 1
    users_items = user_df.merge(item_df, on="key")

    user_df.drop("key", axis=1, inplace=True)
    item_df.drop("key", axis=1, inplace=True)
    users_items.drop("key", axis=1, inplace=True)

    # Filter
    if user_item_filter_df is not None:
<<<<<<< HEAD
        users_items = filter_by(users_items, user_item_filter_df, [user_col, item_col])
=======
        user_item_col = [user_col, item_col]
        users_items = users_items.loc[
            ~users_items.set_index(user_item_col).index.isin(
                user_item_filter_df.set_index(user_item_col).index
            )
        ]
>>>>>>> 6fa08e79

    if shuffle:
        users_items = users_items.sample(frac=1).reset_index(drop=True)

    return users_items


def filter_by(df, filter_by_df, filter_by_cols):
    """From the input DataFrame (df), remove the records whose target column (filter_by_cols) values are
    exist in the filter-by DataFrame (filter_by_df)

    Args:
        df (pd.DataFrame): Source dataframe.
        filter_by_df (pd.DataFrame): Filter dataframe.
        filter_by_cols (iterable of str): Filter columns.

    Returns:
        pd.DataFrame: Dataframe filtered by filter_by_df on filter_by_cols
    """

    return df.loc[
        ~df.set_index(filter_by_cols).index.isin(
            filter_by_df.set_index(filter_by_cols).index
        )
    ]<|MERGE_RESOLUTION|>--- conflicted
+++ resolved
@@ -43,16 +43,7 @@
 
     # Filter
     if user_item_filter_df is not None:
-<<<<<<< HEAD
         users_items = filter_by(users_items, user_item_filter_df, [user_col, item_col])
-=======
-        user_item_col = [user_col, item_col]
-        users_items = users_items.loc[
-            ~users_items.set_index(user_item_col).index.isin(
-                user_item_filter_df.set_index(user_item_col).index
-            )
-        ]
->>>>>>> 6fa08e79
 
     if shuffle:
         users_items = users_items.sample(frac=1).reset_index(drop=True)
