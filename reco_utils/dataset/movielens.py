--- conflicted
+++ resolved
@@ -28,19 +28,20 @@
         LongType,
         StringType,
     )
-    from pyspark.sql.functions import (
-        concat_ws,
-        col,
-    )
+    from pyspark.sql.functions import concat_ws, col
 except ImportError:
     pass  # so the environment without spark doesn't break
 
 
 class _DataFormat:
     def __init__(
-            self,
-            sep, path, has_header=False,
-            item_sep=None, item_path=None, item_has_header=False,
+        self,
+        sep,
+        path,
+        has_header=False,
+        item_sep=None,
+        item_path=None,
+        item_has_header=False,
     ):
         """MovieLens data format container as a different size of MovieLens data file
         has a different format
@@ -53,7 +54,7 @@
             item_path (str): Item data path within the original zip file
             item_has_header (bool): Whether the item data contains a header line or not
         """
-    
+
         # Rating file
         self._sep = sep
         self._path = path
@@ -95,37 +96,44 @@
 
 # 10m and 20m data do not have user data
 DATA_FORMAT = {
-    "100k": _DataFormat(
-        "\t", "ml-100k/u.data", False,
-        "|", "ml-100k/u.item", False,
-    ),
+    "100k": _DataFormat("\t", "ml-100k/u.data", False, "|", "ml-100k/u.item", False),
     "1m": _DataFormat(
-        "::", "ml-1m/ratings.dat", False,
-        "::", "ml-1m/movies.dat", False,
+        "::", "ml-1m/ratings.dat", False, "::", "ml-1m/movies.dat", False
     ),
     "10m": _DataFormat(
-        "::", "ml-10M100K/ratings.dat", False,
-        "::", "ml-10M100K/movies.dat", False,
+        "::", "ml-10M100K/ratings.dat", False, "::", "ml-10M100K/movies.dat", False
     ),
-    "20m": _DataFormat(
-        ",", "ml-20m/ratings.csv", True,
-        ",", "ml-20m/movies.csv", True
-    ),
+    "20m": _DataFormat(",", "ml-20m/ratings.csv", True, ",", "ml-20m/movies.csv", True),
 }
 
 # 100K data genres index to string mapper. For 1m, 10m, and 20m, the genres labels are already in the dataset.
 GENRES = (
-    "unknown", "Action", "Adventure", "Animation",
-    "Children's", "Comedy", "Crime", "Documentary", "Drama", "Fantasy",
-    "Film-Noir", "Horror", "Musical", "Mystery", "Romance", "Sci-Fi",
-    "Thriller", "War", "Western"
+    "unknown",
+    "Action",
+    "Adventure",
+    "Animation",
+    "Children's",
+    "Comedy",
+    "Crime",
+    "Documentary",
+    "Drama",
+    "Fantasy",
+    "Film-Noir",
+    "Horror",
+    "Musical",
+    "Mystery",
+    "Romance",
+    "Sci-Fi",
+    "Thriller",
+    "War",
+    "Western",
 )
 
 DEFAULT_HEADER = (
     DEFAULT_USER_COL,
     DEFAULT_ITEM_COL,
     DEFAULT_RATING_COL,
-    DEFAULT_TIMESTAMP_COL
+    DEFAULT_TIMESTAMP_COL,
 )
 
 # Warning and error messages
@@ -178,7 +186,9 @@
         datapath, item_datapath = _maybe_download_and_extract(size, path)
 
         # Load movie features such as title, genres, and release year
-        item_df = _load_item_df(size, item_datapath, movie_col, title_col, genres_col, year_col)
+        item_df = _load_item_df(
+            size, item_datapath, movie_col, title_col, genres_col, year_col
+        )
 
         # Load rating data
         if len(header) == 1 and item_df is not None:
@@ -188,7 +198,7 @@
         df = pd.read_csv(
             datapath,
             sep=DATA_FORMAT[size].separator,
-            engine='python',
+            engine="python",
             names=header,
             usecols=[*range(len(header))],
             header=0 if DATA_FORMAT[size].has_header else None,
@@ -211,7 +221,7 @@
     movie_col=DEFAULT_ITEM_COL,
     title_col=None,
     genres_col=None,
-    year_col=None
+    year_col=None,
 ):
     """Loads Movie info.
 
@@ -234,7 +244,9 @@
 
     with _real_path(local_cache_path, "ml-{}.zip".format(size)) as path:
         _, item_datapath = _maybe_download_and_extract(size, path)
-        item_df = _load_item_df(size, item_datapath, movie_col, title_col, genres_col, year_col)
+        item_df = _load_item_df(
+            size, item_datapath, movie_col, title_col, genres_col, year_col
+        )
 
     return item_df
 
@@ -270,18 +282,18 @@
     item_df = pd.read_csv(
         item_datapath,
         sep=DATA_FORMAT[size].item_separator,
-        engine='python',
+        engine="python",
         names=item_header,
         usecols=usecols,
         header=0 if DATA_FORMAT[size].item_has_header else None,
-        encoding="ISO-8859-1"
+        encoding="ISO-8859-1",
     )
 
     # Convert 100k data's format: '0|0|1|...' to 'Action|Romance|..."
     if genres_header_100k is not None:
         item_df[genres_col] = item_df[genres_header_100k].values.tolist()
         item_df[genres_col] = item_df[genres_col].map(
-            lambda l: '|'.join([GENRES[i] for i, v in enumerate(l) if v == 1])
+            lambda l: "|".join([GENRES[i] for i, v in enumerate(l) if v == 1])
         )
 
         item_df.drop(genres_header_100k, axis=1, inplace=True)
@@ -289,12 +301,14 @@
     # Parse year from movie title. Note, MovieLens title format is "title (year)"
     # Note, there are very few records that are missing the year info.
     if year_col is not None:
+
         def parse_year(t):
-            parsed = re.split('[()]', t)
+            parsed = re.split("[()]", t)
             if len(parsed) > 2 and parsed[-2].isdecimal():
                 return parsed[-2]
             else:
                 return None
+
         item_df[year_col] = item_df["title_year"].map(parse_year)
         if title_col is None:
             item_df.drop("title_year", axis=1, inplace=True)
@@ -314,7 +328,7 @@
     dbutils=None,
     title_col=None,
     genres_col=None,
-    year_col=None
+    year_col=None,
 ):
     """Loads the MovieLens dataset as pySpark.DataFrame.
 
@@ -363,15 +377,19 @@
         # Since the file size is small, we directly load as pd.DataFrame from the driver node
         # and then convert into spark.DataFrame
         item_df = spark.createDataFrame(
-            _load_item_df(size, item_datapath, movie_col, title_col, genres_col, year_col)
+            _load_item_df(
+                size, item_datapath, movie_col, title_col, genres_col, year_col
+            )
         )
 
         if is_databricks():
             if dbutils is None:
-                raise ValueError("""
+                raise ValueError(
+                    """
                     To use on a Databricks, dbutils object should be passed as an argument.
                     E.g. load_spark_df(spark, dbutils=dbutils)
-                """)
+                """
+                )
 
             # Move rating file to DBFS in order to load into spark.DataFrame
             dbfs_datapath = "dbfs:/tmp/" + datapath
@@ -387,20 +405,21 @@
         separator = DATA_FORMAT[size].separator
         if len(separator) > 1:
             raw_data = spark.sparkContext.textFile(spark_datapath)
-            data_rdd = raw_data.map(
-                lambda l: l.split(separator)
-            ).map(
+            data_rdd = raw_data.map(lambda l: l.split(separator)).map(
                 lambda c: [int(c[0]), int(c[1]), float(c[2]), int(c[3])][: len(schema)]
             )
             df = spark.createDataFrame(data_rdd, schema)
         else:
             df = spark.read.csv(
-                spark_datapath, schema=schema, sep=separator, header=DATA_FORMAT[size].has_header
+                spark_datapath,
+                schema=schema,
+                sep=separator,
+                header=DATA_FORMAT[size].has_header,
             )
 
         # Merge rating df w/ item_df
         if item_df is not None:
-            df = df.join(item_df, movie_col, 'left')
+            df = df.join(item_df, movie_col, "left")
 
         # Cache and force trigger action since data-file might be removed.
         df.cache()
@@ -420,13 +439,9 @@
 
         schema = StructType()
         try:
-            schema.add(
-                StructField(header[0], IntegerType())
-            ).add(
+            schema.add(StructField(header[0], IntegerType())).add(
                 StructField(header[1], IntegerType())
-            ).add(
-                StructField(header[2], FloatType())
-            ).add(
+            ).add(StructField(header[2], FloatType())).add(
                 StructField(header[3], LongType())
             )
         except IndexError:
@@ -458,11 +473,6 @@
     finally:
         tmp_dir.cleanup()
 
-<<<<<<< HEAD
-    # Make sure a temporal zip file get cleaned up no matter what
-    atexit.register(remove_filepath, local_cache_path)
-=======
->>>>>>> 30adb0d1
 
 def _maybe_download_and_extract(size, dest_path):
     """Downloads and extracts MovieLens rating and item datafiles if they don’t already exist"""
@@ -479,15 +489,6 @@
         download_movielens(size, dest_path)
         extract_movielens(size, rating_path, item_path, dest_path)
 
-<<<<<<< HEAD
-    remove_filepath(local_cache_path)
-
-    # Make sure a temporal data file get cleaned up when done
-    atexit.register(remove_filepath, datapath)
-    atexit.register(remove_filepath, item_datapath)
-
-    return datapath, item_datapath
-=======
     return rating_path, item_path
 
 
@@ -519,8 +520,7 @@
         zip_path (str): zipfile path
     """
     with ZipFile(zip_path, "r") as z:
-        with z.open(DATA_FORMAT[size].path) as zf, open(rating_path, 'wb') as f:
+        with z.open(DATA_FORMAT[size].path) as zf, open(rating_path, "wb") as f:
             shutil.copyfileobj(zf, f)
-        with z.open(DATA_FORMAT[size].item_path) as zf, open(item_path, 'wb') as f:
-            shutil.copyfileobj(zf, f)
->>>>>>> 30adb0d1
+        with z.open(DATA_FORMAT[size].item_path) as zf, open(item_path, "wb") as f:
+            shutil.copyfileobj(zf, f)