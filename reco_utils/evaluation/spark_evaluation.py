--- conflicted
+++ resolved
@@ -311,14 +311,9 @@
     def recall_at_k(self):
         """Get recall@K.
 
-<<<<<<< HEAD
-        NOTE:
-            More details can be found `here <http://spark.apache.org/docs/2.1.1/api/python/pyspark.mllib.html#pyspark.mllib.evaluation.RankingMetrics.meanAveragePrecision>`_.
-=======
         .. note::
             More details can be found
             `here <http://spark.apache.org/docs/2.1.1/api/python/pyspark.mllib.html#pyspark.mllib.evaluation.RankingMetrics.meanAveragePrecision>`_.
->>>>>>> 99e7f0e0
 
         Return:
             float: recall at k (min=0, max=1).
@@ -332,14 +327,9 @@
     def ndcg_at_k(self):
         """Get Normalized Discounted Cumulative Gain (NDCG)
 
-<<<<<<< HEAD
-        NOTE:
-            More details can be found `here <http://spark.apache.org/docs/2.1.1/api/python/pyspark.mllib.html#pyspark.mllib.evaluation.RankingMetrics.ndcgAt>`_.
-=======
         .. note::
             More details can be found
             `here <http://spark.apache.org/docs/2.1.1/api/python/pyspark.mllib.html#pyspark.mllib.evaluation.RankingMetrics.ndcgAt>`_.
->>>>>>> 99e7f0e0
 
         Return:
             float: nDCG at k (min=0, max=1).
@@ -351,14 +341,9 @@
     def map_at_k(self):
         """Get mean average precision at k.
 
-<<<<<<< HEAD
-        NOTE:
-            More details can be found `here <http://spark.apache.org/docs/2.1.1/api/python/pyspark.mllib.html#pyspark.mllib.evaluation.RankingMetrics.meanAveragePrecision>`_.
-=======
         .. note::
             More details can be found
             `here <http://spark.apache.org/docs/2.1.1/api/python/pyspark.mllib.html#pyspark.mllib.evaluation.RankingMetrics.meanAveragePrecision>`_.
->>>>>>> 99e7f0e0
 
         Return:
             float: MAP at k (min=0, max=1).
@@ -380,11 +365,7 @@
     DataFrame, output a Spark DataFrame in the dense format of top k items
     for each user.
 
-<<<<<<< HEAD
-    NOTE:
-=======
     .. note::
->>>>>>> 99e7f0e0
         if it is implicit rating, just append a column of constants to be ratings.
 
     Args:
@@ -515,19 +496,19 @@
 
         This is the Spark version of diversity metrics evaluator.
         The methods of this class calculate the following diversity metrics:
-        
+
         * Coverage - The proportion of items that can be recommended. It includes two metrics:
-            
+
             1. catalog_coverage, which measures the proportion of items that get recommended from the item catalog;
-            2. distributional_coverage, which measures how unequally different items are recommended in the 
+            2. distributional_coverage, which measures how unequally different items are recommended in the
                recommendations to all users.
-        
+
         * Novelty - A more novel item indicates it is less popular, i.e. it gets recommended less frequently.
         * Diversity - The dissimilarity of items being recommended.
         * Serendipity - The "unusualness" or "surprise" of recommendations to a user. When 'col_relevance' is used, it indicates how "pleasant surprise" of recommendations is to a user.
 
         The metric definitions/formulations are based on the following references with modification:
-            
+
         :Citation:
 
             G. Shani and A. Gunawardana, Evaluating Recommendation Systems,
@@ -720,10 +701,10 @@
             P. Castells, S. Vargas, and J. Wang, Novelty and diversity metrics for recommender systems:
             choice, discovery and relevance, ECIR 2011
 
-        The novelty of an item can be defined relative to a set of observed events on the set of all items. 
-        These can be events of user choice (item "is picked" by a random user) or user discovery 
-        (item "is known" to a random user). The above definition of novelty reflects a factor of item popularity. 
-        High novelty values correspond to long-tail items in the density function, that few users have interacted 
+        The novelty of an item can be defined relative to a set of observed events on the set of all items.
+        These can be events of user choice (item "is picked" by a random user) or user discovery
+        (item "is known" to a random user). The above definition of novelty reflects a factor of item popularity.
+        High novelty values correspond to long-tail items in the density function, that few users have interacted
         with and low novelty values correspond to popular head items.
 
         Returns:
@@ -741,7 +722,7 @@
         return self.df_item_novelty
 
     def novelty(self):
-        """Calculate the average novelty in a list of recommended items (this assumes that the recommendation list 
+        """Calculate the average novelty in a list of recommended items (this assumes that the recommendation list
         is already computed). Follows section 5 from
 
         :Citation:
@@ -756,15 +737,12 @@
             self.df_item_novelty = self.historical_item_novelty()
             n_recommendations = self.reco_df.count()
             self.df_novelty = (
-                self.reco_df
-                .groupBy(self.col_item)
+                self.reco_df.groupBy(self.col_item)
                 .count()
-                .join(
-                    self.df_item_novelty,
-                    self.col_item
-                )
+                .join(self.df_item_novelty, self.col_item)
                 .selectExpr("sum(count * item_novelty)")
-                .first()[0] / n_recommendations
+                .first()[0]
+                / n_recommendations
             )
         return self.df_novelty
 
