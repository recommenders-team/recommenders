--- conflicted
+++ resolved
@@ -6,10 +6,6 @@
 name: azureml-unit-tests
 
 on:
-<<<<<<< HEAD
-
-=======
->>>>>>> 0e436a62
   pull_request_target:
     types:
       - opened
