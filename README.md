--- conflicted
+++ resolved
@@ -124,11 +124,7 @@
 | Sequential Recommendation Via Personalized Transformer (SSEPT) | Collaborative Filtering | Transformer based algorithm for sequential recommendation with User embedding. It works in the CPU/GPU environment. | [Quick start](examples/00_quick_start/sasrec_amazon.ipynb) |
 | Standard VAE | Collaborative Filtering | Generative Model for predicting user/item interactions.  It works in the CPU/GPU environment. | [Deep dive](examples/02_model_collaborative_filtering/standard_vae_deep_dive.ipynb) |
 | Surprise/Singular Value Decomposition (SVD) | Collaborative Filtering | Matrix factorization algorithm for predicting explicit rating feedback in small datasets. It works in the CPU/GPU environment. | [Deep dive](examples/02_model_collaborative_filtering/surprise_svd_deep_dive.ipynb) |
-<<<<<<< HEAD
 | Term Frequency - Inverse Document Frequency (TF-IDF) | Content-Based Filtering | Simple similarity-based algorithm for content-based recommendations with text datasets. It works in the CPU environment. | [Quick start](examples/00_quick_start/tfidf_covid.ipynb) |
-=======
-| Term Frequency - Inverse Document Frequency (TF-IDF) | Content-Based Filtering | Simple similarity-based algorithm for content-based recommendations with text datasets. It works in the CPU environment. | [Quick  start](examples/00_quick_start/tfidf_covid.ipynb) |
->>>>>>> 59163d17
 | Vowpal Wabbit (VW)<sup>*</sup> | Content-Based Filtering | Fast online learning algorithms, great for scenarios where user features / context are constantly changing. It uses the CPU for online learning. | [Deep dive](examples/02_model_content_based_filtering/vowpal_wabbit_deep_dive.ipynb) |
 | Wide and Deep | Hybrid | Deep learning algorithm that can memorize feature interactions and generalize user features. It works in the CPU/GPU environment. | [Quick start](examples/00_quick_start/wide_deep_movielens.ipynb) |
 | xLearn/Factorization Machine (FM) & Field-Aware FM (FFM) | Hybrid | Quick and memory efficient algorithm to predict labels with user/item features. It works in the CPU/GPU environment. | [Deep dive](examples/02_model_hybrid/fm_deep_dive.ipynb) |
