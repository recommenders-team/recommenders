# Copyright (c) Microsoft Corporation. All rights reserved.
# Licensed under the MIT License.

"""
This python script sets up an environment on AzureML and submits a
script to it to run pytest.  It is usually intended to be used as
part of a DevOps pipeline which runs testing on a github repo but
can also be used from command line.

Many parameters are set to default values and some are expected to be passed
in from either the DevOps pipeline or command line.
If calling from command line, there are some parameters you must pass in for
your job to run.


Args:
    Required:
    --clustername (str): the Azure cluster for this run. It can already exist
                         or it will be created.
    --subid       (str): the Azure subscription id

    Optional but suggested, this info will be stored on Azure as
    text information as part of the experiment:
    --pr          (str): the Github PR number
    --reponame    (str): the Github repository name
    --branch      (str): the branch being run
                    It is also possible to put any text string in these.

Example:
    Usually, this script is run by a DevOps pipeline. It can also be
    run from cmd line.
    >>> python tests/ci/refac.py --clustername 'cluster-d3-v2'
                                 --subid '12345678-9012-3456-abcd-123456789012'
                                 --pr '666'
                                 --reponame 'Recommenders'
                                 --branch 'staging'
"""
import argparse
import logging
import glob

from azureml.core.authentication import AzureCliAuthentication
from azureml.core import Workspace
from azureml.core import Experiment
from azureml.core.runconfig import RunConfiguration
from azureml.core.conda_dependencies import CondaDependencies
from azureml.core.script_run_config import ScriptRunConfig
from azureml.core.compute import ComputeTarget, AmlCompute
from azureml.core.compute_target import ComputeTargetException
from azureml.core.workspace import WorkspaceException


def setup_workspace(
    workspace_name, subscription_id, resource_group, cli_auth, location
):
    """
    This sets up an Azure Workspace.
    An existing Azure Workspace is used or a new one is created if needed for
    the pytest run.

    Args:
        workspace_name  (str): Centralized location on Azure to work
                               with all the artifacts used by AzureML
                               service
        subscription_id (str): the Azure subscription id
        resource_group  (str): Azure Resource Groups are logical collections of
                         assets associated with a project. Resource groups
                         make it easy to track or delete all resources
                         associated with a project by tracking or deleting
                         the Resource group.
        cli_auth         Azure authentication
        location        (str): workspace reference

    Returns:
        ws: workspace reference
    """
    logger.debug("setup: workspace_name is {}".format(workspace_name))
    logger.debug("setup: resource_group is {}".format(resource_group))
    logger.debug("setup: subid is {}".format(subscription_id))
    logger.debug("setup: location is {}".format(location))

    try:
        # use existing workspace if there is one
        ws = Workspace.get(
            name=workspace_name,
            subscription_id=subscription_id,
            resource_group=resource_group,
            auth=cli_auth,
        )
    except WorkspaceException:
        # this call might take a minute or two.
        logger.debug("Creating new workspace")
        ws = Workspace.create(
            name=workspace_name,
            subscription_id=subscription_id,
            resource_group=resource_group,
            # create_resource_group=True,
            location=location,
            auth=cli_auth,
            show_output=False,
        )
    return ws


def setup_persistent_compute_target(workspace, cluster_name, vm_size, max_nodes):
    """
    Set up a persistent compute target on AzureML.
    A persistent compute target runs noticeably faster than a
    regular compute target for subsequent runs.  The benefit
    is that AzureML manages turning the compute on/off as needed for
    each job so the user does not need to do this.

    Args:
        workspace    (str): Centralized location on Azure to work with
                         all the
                                artifacts used by AzureML service
        cluster_name (str): the Azure cluster for this run. It can
                            already exist or it will be created.
        vm_size      (str): Azure VM size, like STANDARD_D3_V2
        max_nodes    (int): Number of VMs, max_nodes=4 will
                            autoscale up to 4 VMs
    Returns:
        cpu_cluster : cluster reference
    """
    # setting vmsize and num nodes creates a persistent AzureML
    # compute resource

    logger.debug("setup: cluster_name {}".format(cluster_name))
    # https://docs.microsoft.com/en-us/azure/machine-learning/service/how-to-set-up-training-targets

    try:
        cpu_cluster = ComputeTarget(workspace=workspace, name=cluster_name)
        logger.debug("setup: Found existing cluster, use it.")
    except ComputeTargetException:
        logger.debug("setup: create cluster")
        compute_config = AmlCompute.provisioning_configuration(
            vm_size=vm_size, max_nodes=max_nodes
        )
        cpu_cluster = ComputeTarget.create(workspace, cluster_name, compute_config)
    cpu_cluster.wait_for_completion(show_output=False)
    return cpu_cluster


def create_run_config(
    cpu_cluster,
    docker_proc_type,
    workspace,
    add_gpu_dependencies,
    add_spark_dependencies,
    conda_pkg_cudatoolkit,
    conda_pkg_cudnn,
    conda_pkg_jdk,
    conda_pkg_python,
    reco_wheel_path,
):
    """
    AzureML requires the run environment to be setup prior to submission.
    This configures a docker persistent compute.  Even though
    it is called Persistent compute, AzureML handles startup/shutdown
    of the compute environment.

    Args:
            cpu_cluster      (str)          : Names the cluster for the test
                                                In the case of unit tests, any of
                                                the following:
                                                - Reco_cpu_test
                                                - Reco_gpu_test
            docker_proc_type (str)          : processor type, cpu or gpu
            workspace                       : workspace reference
            add_gpu_dependencies (bool)     : True if gpu packages should be
                                        added to the conda environment, else False
            add_spark_dependencies (bool)   : True if PySpark packages should be
                                        added to the conda environment, else False

    Return:
          run_azuremlcompute : AzureML run config
    """

    run_azuremlcompute = RunConfiguration()
    run_azuremlcompute.target = cpu_cluster
    run_azuremlcompute.environment.docker.enabled = True
    run_azuremlcompute.environment.docker.base_image = docker_proc_type

    # Use conda_dependencies.yml to create a conda environment in
    # the Docker image for execution
    # False means the user will provide a conda file for setup
    # True means the user will manually configure the environment
    run_azuremlcompute.environment.python.user_managed_dependencies = False

    # install local version of recommenders on AzureML compute using .whl file
    whl_url = run_azuremlcompute.environment.add_private_pip_wheel(
        workspace=workspace,
        file_path=reco_wheel_path,
        exist_ok=True,
    )
    conda_dep = CondaDependencies()
    conda_dep.add_conda_package(conda_pkg_python)
    conda_dep.add_pip_package(whl_url)
    conda_dep.add_pip_package(
        "pymanopt@https://github.com/pymanopt/pymanopt/archive/fb36a272cdeecb21992cfd9271eb82baafeb316d.zip"
    )

    # install extra dependencies
    if add_gpu_dependencies and add_spark_dependencies:
        conda_dep.add_conda_package(conda_pkg_cudatoolkit)
        conda_dep.add_conda_package(conda_pkg_cudnn)
        conda_dep.add_channel("conda-forge")
        conda_dep.add_conda_package(conda_pkg_jdk)
        conda_dep.add_pip_package("recommenders[dev,examples,spark,gpu]")
    elif add_gpu_dependencies:
        conda_dep.add_conda_package(conda_pkg_cudatoolkit)
        conda_dep.add_conda_package(conda_pkg_cudnn)
        conda_dep.add_pip_package("recommenders[dev,examples,gpu]")
    elif add_spark_dependencies:
        conda_dep.add_channel("conda-forge")
        conda_dep.add_conda_package(conda_pkg_jdk)
        conda_dep.add_pip_package("recommenders[dev,examples,spark]")
    else:
        conda_dep.add_pip_package("recommenders[dev,examples]")

    run_azuremlcompute.environment.python.conda_dependencies = conda_dep
    return run_azuremlcompute


def create_experiment(workspace, experiment_name):
    """
    AzureML requires an experiment as a container of trials.
    This will either create a new experiment or use an
    existing one.

    Args:
        workspace (str) : name of AzureML workspace
        experiment_name (str) : AzureML experiment name
    Return:
        exp - AzureML experiment
    """

    logger.debug("create: experiment_name {}".format(experiment_name))
    exp = Experiment(workspace=workspace, name=experiment_name)
    return exp


def submit_experiment_to_azureml(
    test, run_config, experiment, test_group, test_kind, warnings
):

    """
    Submitting the experiment to AzureML actually runs the script.

    Args:
        test (str): Pytest script, folder/test such as ./tests/ci/run_pytest.py
        run_config (obj): Environment configuration
        experiment (obj): Instance of an Experiment, a collection of
                     trials where each trial is a run.
        test_group (str): Name of the test group.
        test_kind (str): Name of the test kind, such as nightly or unit.
        pytestargs (str): Pytest arguments.

    Return:
          obj: AzureML run or trial
    """

    arguments = ["--testgroup", test_group, "--testkind", test_kind]
    if warnings is True:
        arguments.append("--disable-warnings")

    script_run_config = ScriptRunConfig(
        source_directory=".",
        script=test,
        run_config=run_config,
        arguments=arguments,
        # docker_runtime_config=dc
    )
    run = experiment.submit(script_run_config)
    # waits only for configuration to complete
    run.wait_for_completion(show_output=True, wait_post_processing=True)

    # test logs can also be found on azure
    # go to azure portal to see log in azure ws and look for experiment name
    # and look for individual run
    logger.debug("files {}".format(run.get_file_names))

    return run


def create_arg_parser():
    """
    Many of the argument defaults are used as arg_parser makes it easy to
    use defaults. The user has many options they can select.
    """

    parser = argparse.ArgumentParser(description="Process some inputs")
    # script to run pytest
    parser.add_argument(
        "--test",
        action="store",
        default="./tests/ci/azureml_tests/run_groupwise_pytest.py",
        help="location of script to run pytest",
    )
    # max num nodes in Azure cluster
    parser.add_argument(
        "--maxnodes",
        action="store",
        default=4,
        help="specify the maximum number of nodes for the run",
    )
    # Test group
    parser.add_argument(
        "--testgroup", action="store", default="group_criteo", help="Test Group"
    )
    # Azure resource group
    parser.add_argument(
        "--rg", action="store", default="recommender", help="Azure Resource Group"
    )
    # AzureML workspace Name
    parser.add_argument(
        "--wsname", action="store", default="RecoWS", help="AzureML workspace name"
    )
    # AzureML clustername
    parser.add_argument(
        "--clustername",
        action="store",
        default="azuremlcompute",
        help="Set name of Azure cluster",
    )
    # Azure VM size
    parser.add_argument(
        "--vmsize",
        action="store",
        default="STANDARD_D3_V2",
        help="Set the size of the VM either STANDARD_D3_V2",
    )
    # cpu or gpu
    parser.add_argument(
        "--dockerproc",
        action="store",
        default="cpu",
        help="Base image used in docker container",
    )
    # Azure subscription id, when used in a pipeline, it is stored in keyvault
    parser.add_argument(
        "--subid", action="store", default="123456", help="Azure Subscription ID"
    )
    # AzureML experiment name
    parser.add_argument(
        "--expname",
        action="store",
        default="persistentAzureML",
        help="experiment name on Azure",
    )
    # Azure datacenter location
    parser.add_argument("--location", default="EastUS", help="Azure location")
    # github repo, stored in AzureML experiment for info purposes
    parser.add_argument(
        "--reponame",
        action="store",
        default="--reponame MyGithubRepo",
        help="GitHub repo being tested",
    )
    # github branch, stored in AzureML experiment for info purposes
    parser.add_argument(
        "--branch",
        action="store",
        default="--branch MyGithubBranch",
        help=" Identify the branch test test is run on",
    )
    # github pull request, stored in AzureML experiment for info purposes
    parser.add_argument(
        "--pr",
        action="store",
        default="--pr PRTestRun",
        help="If a pr triggered the test, list it here",
    )
    # flag to indicate whether gpu dependencies should be included in conda env
    parser.add_argument(
        "--add_gpu_dependencies",
        action="store_true",
        help="include packages for GPU support",
    )
    # flag to indicate whether pyspark dependencies should be included in conda env
    parser.add_argument(
        "--add_spark_dependencies",
        action="store_true",
        help="include packages for PySpark support",
    )
    # path where test logs should be downloaded
    parser.add_argument(
        "--testlogs",
        action="store",
        default="test_logs.log",
        help="Test logs will be downloaded to this path",
    )
    # conda package name for cudatoolkit
    parser.add_argument(
        "--conda_pkg_cudatoolkit",
        action="store",
        default="cudatoolkit=11.2",
        help="conda package name for cudatoolkit",
    )
    # conda package name for cudnn
    parser.add_argument(
        "--conda_pkg_cudnn",
        action="store",
        default="cudnn=8.1",
        help="conda package name for cudnn",
    )
    # conda package name for jdk
    parser.add_argument(
        "--conda_pkg_jdk",
        action="store",
        default="openjdk=8",
        help="conda package name for jdk",
    )
    # conda package name for python
    parser.add_argument(
        "--conda_pkg_python",
        action="store",
        default="python=3.7",
        help="conda package name for jdk",
    )
    parser.add_argument(
        "--testkind",
        action="store",
        default="unit",
        help="Test kind - nightly or unit",
    )
    # Flag to indicate whether to turn off the warnings
    parser.add_argument(
        "--disable-warnings",
        action="store_true",
        help="Turn off warnings",
    )
    args = parser.parse_args()

    return args


if __name__ == "__main__":

    logger = logging.getLogger("submit_groupwise_azureml_pytest.py")
    args = create_arg_parser()

    if args.dockerproc == "cpu":
        from azureml.core.runconfig import DEFAULT_CPU_IMAGE

        docker_proc_type = DEFAULT_CPU_IMAGE
    else:
        from azureml.core.runconfig import DEFAULT_GPU_IMAGE

        docker_proc_type = DEFAULT_GPU_IMAGE

    cli_auth = AzureCliAuthentication()

    workspace = setup_workspace(
        workspace_name=args.wsname,
        subscription_id=args.subid,
        resource_group=args.rg,
        cli_auth=cli_auth,
        location=args.location,
    )

    cpu_cluster = setup_persistent_compute_target(
        workspace=workspace,
        cluster_name=args.clustername,
        vm_size=args.vmsize,
        max_nodes=args.maxnodes,
    )

    wheel_list = glob.glob("./dist/*.whl")
    if not wheel_list:
        logger.error("Wheel not found!")
    logger.info("Found wheel at " + wheel_list[0])

    run_config = create_run_config(
        cpu_cluster=cpu_cluster,
        docker_proc_type=docker_proc_type,
        workspace=workspace,
        add_gpu_dependencies=args.add_gpu_dependencies,
        add_spark_dependencies=args.add_spark_dependencies,
        conda_pkg_cudatoolkit=args.conda_pkg_cudatoolkit,
        conda_pkg_cudnn=args.conda_pkg_cudnn,
        conda_pkg_jdk=args.conda_pkg_jdk,
        conda_pkg_python=args.conda_pkg_python,
        reco_wheel_path=wheel_list[0],
    )

    logger.info("exp: In Azure, look for experiment named {}".format(args.expname))

    # create new or use existing experiment
    experiment = Experiment(workspace=workspace, name=args.expname)
    run = submit_experiment_to_azureml(
        test=args.test,
        run_config=run_config,
        experiment=experiment,
        test_group=args.testgroup,
        test_kind=args.testkind,
        warnings=args.disable_warnings,
    )

    # add helpful information to experiment on Azure
    run.tag("RepoName", args.reponame)
    run.tag("Branch", args.branch)
    run.tag("PR", args.pr)

    # download logs file from AzureML
    run.download_file(name="test_logs", output_file_path=args.testlogs)

    # save pytest exit code
    metrics = run.get_metrics()
    with open("pytest_exit_code.log", "w") as f:
<<<<<<< HEAD
        f.write(str(metrics.get("pytest_exit_code")))

    run.complete()
=======
        f.write(str(metrics.get('pytest_exit_code')))
>>>>>>> 5691507b
<|MERGE_RESOLUTION|>--- conflicted
+++ resolved
@@ -508,10 +508,4 @@
     # save pytest exit code
     metrics = run.get_metrics()
     with open("pytest_exit_code.log", "w") as f:
-<<<<<<< HEAD
-        f.write(str(metrics.get("pytest_exit_code")))
-
-    run.complete()
-=======
-        f.write(str(metrics.get('pytest_exit_code')))
->>>>>>> 5691507b
+        f.write(str(metrics.get("pytest_exit_code")))