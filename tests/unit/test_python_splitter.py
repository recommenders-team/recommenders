# Copyright (c) Microsoft Corporation. All rights reserved.
# Licensed under the MIT License.

import pandas as pd
import numpy as np
from itertools import product
import pytest

from reco_utils.dataset.split_utils import (
    min_rating_filter_pandas,
    split_pandas_data_with_ratios,
)

from reco_utils.dataset.python_splitters import (
    python_chrono_split,
    python_random_split,
    python_stratified_split,
    numpy_stratified_split,
)

from reco_utils.common.constants import (
    DEFAULT_USER_COL,
    DEFAULT_ITEM_COL,
    DEFAULT_RATING_COL,
    DEFAULT_TIMESTAMP_COL,
)


@pytest.fixture(scope="module")
def test_specs():
    return {
        "number_of_rows": 1000,
        "user_ids": [1, 2, 3, 4, 5],
        "seed": 123,
        "ratio": 0.6,
        "ratios": [0.2, 0.3, 0.5],
        "split_numbers": [2, 3, 5],
        "tolerance": 0.01,
        "number_of_items": 50,
        "number_of_users": 20,
        "fluctuation": 0.02,
    }


@pytest.fixture(scope="module")
def python_dataset(test_specs):
    def random_date_generator(start_date, range_in_days):
        """Helper function to generate random timestamps.

        Reference: https://stackoverflow.com/questions/41006182/generate-random-dates-within-a
        -range-in-numpy
        """
        days_to_add = np.arange(0, range_in_days)
        random_dates = []
        for i in range(range_in_days):
            random_date = np.datetime64(start_date) + np.random.choice(days_to_add)
            random_dates.append(random_date)

        return random_dates

    np.random.seed(test_specs["seed"])

    rating = pd.DataFrame(
        {
            DEFAULT_USER_COL: np.random.randint(
                1, 5, test_specs["number_of_rows"]
            ),
            DEFAULT_ITEM_COL: np.random.randint(
                1, 15, test_specs["number_of_rows"]
            ),
            DEFAULT_RATING_COL: np.random.randint(
                1, 5, test_specs["number_of_rows"]
            ),
            DEFAULT_TIMESTAMP_COL: random_date_generator(
                "2018-01-01", test_specs["number_of_rows"]
            ),
        }
    )
    return rating


def test_split_pandas_data(pandas_dummy_timestamp):
    splits = split_pandas_data_with_ratios(pandas_dummy_timestamp, ratios=[0.5, 0.5])
    assert len(splits[0]) == 5
    assert len(splits[1]) == 5

    splits = split_pandas_data_with_ratios(pandas_dummy_timestamp, ratios=[0.12, 0.36, 0.52])
    shape = pandas_dummy_timestamp.shape[0]
    assert len(splits[0]) == round(shape * 0.12)
    assert len(splits[1]) == round(shape * 0.36)
    assert len(splits[2]) == round(shape * 0.52)


def test_min_rating_filter(python_dataset):
    def count_filtered_rows(data, filter_by="user"):
        split_by_column = DEFAULT_USER_COL if filter_by == "user" else DEFAULT_ITEM_COL
        data_grouped = data.groupby(split_by_column)

        row_counts = []
        for name, group in data_grouped:
            data_group = data_grouped.get_group(name)
            row_counts.append(data_group.shape[0])

        return row_counts

    df_user = min_rating_filter_pandas(python_dataset, min_rating=5, filter_by="user")
    df_item = min_rating_filter_pandas(python_dataset, min_rating=5, filter_by="item")
    user_rating_counts = count_filtered_rows(df_user, filter_by="user")
    item_rating_counts = count_filtered_rows(df_item, filter_by="item")

    assert all(user_rating_counts)
    assert all(item_rating_counts)


def test_random_splitter(test_specs, python_dataset):
    """Test random splitter for Spark dataframes.

    NOTE: some split results may not match exactly with the ratios, which may be owing to the
    limited number of rows in
    the testing data. A approximate match with certain level of tolerance is therefore used
    instead for tests.
    """
    splits = python_random_split(
        python_dataset, ratio=test_specs["ratio"], seed=test_specs["seed"]
    )
    assert len(splits[0]) / test_specs["number_of_rows"] == pytest.approx(
        test_specs["ratio"], test_specs["tolerance"]
    )
    assert len(splits[1]) / test_specs["number_of_rows"] == pytest.approx(
        1 - test_specs["ratio"], test_specs["tolerance"]
    )

    splits = python_random_split(
        python_dataset, ratio=test_specs["ratios"], seed=test_specs["seed"]
    )

    assert len(splits) == 3
    assert len(splits[0]) / test_specs["number_of_rows"] == pytest.approx(
        test_specs["ratios"][0], test_specs["tolerance"]
    )
    assert len(splits[1]) / test_specs["number_of_rows"] == pytest.approx(
        test_specs["ratios"][1], test_specs["tolerance"]
    )
    assert len(splits[2]) / test_specs["number_of_rows"] == pytest.approx(
        test_specs["ratios"][2], test_specs["tolerance"]
    )

    splits = python_random_split(
        python_dataset, ratio=test_specs["split_numbers"], seed=test_specs["seed"]
    )

    assert len(splits) == 3
    assert len(splits[0]) / test_specs["number_of_rows"] == pytest.approx(
        test_specs["ratios"][0], test_specs["tolerance"]
    )
    assert len(splits[1]) / test_specs["number_of_rows"] == pytest.approx(
        test_specs["ratios"][1], test_specs["tolerance"]
    )
    assert len(splits[2]) / test_specs["number_of_rows"] == pytest.approx(
        test_specs["ratios"][2], test_specs["tolerance"]
    )


def test_chrono_splitter(test_specs, python_dataset):
    splits = python_chrono_split(
        python_dataset, ratio=test_specs["ratio"], min_rating=10, filter_by="user"
    )

    assert len(splits[0]) / test_specs["number_of_rows"] == pytest.approx(
        test_specs["ratio"], test_specs["tolerance"]
    )
    assert len(splits[1]) / test_specs["number_of_rows"] == pytest.approx(
        1 - test_specs["ratio"], test_specs["tolerance"]
    )

    # Test if both contains the same user list. This is because chrono split is stratified.
    users_train = splits[0][DEFAULT_USER_COL].unique()
    users_test = splits[1][DEFAULT_USER_COL].unique()
    assert set(users_train) == set(users_test)

    # Test all time stamps in test are later than that in train for all users.
    # This is for single-split case.
    max_train_times = splits[0][[DEFAULT_USER_COL, DEFAULT_TIMESTAMP_COL]].groupby(DEFAULT_USER_COL).max()
    min_test_times = splits[1][[DEFAULT_USER_COL, DEFAULT_TIMESTAMP_COL]].groupby(DEFAULT_USER_COL).min()
    check_times = max_train_times.join(min_test_times, lsuffix='_0', rsuffix='_1')
    assert all((check_times[DEFAULT_TIMESTAMP_COL + '_0'] < check_times[DEFAULT_TIMESTAMP_COL + '_1']).values)

    # Test multi-split case
    splits = python_chrono_split(
        python_dataset, ratio=test_specs["ratios"], min_rating=10, filter_by="user"
    )

    assert len(splits) == 3
    assert len(splits[0]) / test_specs["number_of_rows"] == pytest.approx(
        test_specs["ratios"][0], test_specs["tolerance"]
    )
    assert len(splits[1]) / test_specs["number_of_rows"] == pytest.approx(
        test_specs["ratios"][1], test_specs["tolerance"]
    )
    assert len(splits[2]) / test_specs["number_of_rows"] == pytest.approx(
        test_specs["ratios"][2], test_specs["tolerance"]
    )

    # Test if all splits contain the same user list. This is because chrono split is stratified.
    users_train = splits[0][DEFAULT_USER_COL].unique()
    users_test = splits[1][DEFAULT_USER_COL].unique()
    users_val = splits[2][DEFAULT_USER_COL].unique()
    assert set(users_train) == set(users_test)
    assert set(users_train) == set(users_val)

    # Test if timestamps are correctly split. This is for multi-split case.
    max_train_times = splits[0][[DEFAULT_USER_COL, DEFAULT_TIMESTAMP_COL]].groupby(DEFAULT_USER_COL).max()
    min_test_times = splits[1][[DEFAULT_USER_COL, DEFAULT_TIMESTAMP_COL]].groupby(DEFAULT_USER_COL).min()
    check_times = max_train_times.join(min_test_times, lsuffix='_0', rsuffix='_1')
    assert all((check_times[DEFAULT_TIMESTAMP_COL + '_0'] < check_times[DEFAULT_TIMESTAMP_COL + '_1']).values)

    max_test_times = splits[1][[DEFAULT_USER_COL, DEFAULT_TIMESTAMP_COL]].groupby(DEFAULT_USER_COL).max()
    min_val_times = splits[2][[DEFAULT_USER_COL, DEFAULT_TIMESTAMP_COL]].groupby(DEFAULT_USER_COL).min()
    check_times = max_test_times.join(min_val_times, lsuffix='_1', rsuffix='_2')
    assert all((check_times[DEFAULT_TIMESTAMP_COL + '_1'] < check_times[DEFAULT_TIMESTAMP_COL + '_2']).values)


def test_stratified_splitter(test_specs, python_dataset):
    splits = python_stratified_split(
        python_dataset, ratio=test_specs["ratio"], min_rating=10, filter_by="user"
    )

    assert len(splits[0]) / test_specs["number_of_rows"] == pytest.approx(
        test_specs["ratio"], test_specs["tolerance"]
    )
    assert len(splits[1]) / test_specs["number_of_rows"] == pytest.approx(
        1 - test_specs["ratio"], test_specs["tolerance"]
    )

    # Test if both contains the same user list. This is because stratified split is stratified.
    users_train = splits[0][DEFAULT_USER_COL].unique()
    users_test = splits[1][DEFAULT_USER_COL].unique()

    assert set(users_train) == set(users_test)

    splits = python_stratified_split(
        python_dataset, ratio=test_specs["ratios"], min_rating=10, filter_by="user"
    )

    assert len(splits) == 3
    assert len(splits[0]) / test_specs["number_of_rows"] == pytest.approx(
        test_specs["ratios"][0], test_specs["tolerance"]
    )
    assert len(splits[1]) / test_specs["number_of_rows"] == pytest.approx(
        test_specs["ratios"][1], test_specs["tolerance"]
    )
    assert len(splits[2]) / test_specs["number_of_rows"] == pytest.approx(
        test_specs["ratios"][2], test_specs["tolerance"]
<<<<<<< HEAD
    )


@pytest.fixture(scope="module")
def python_int_dataset(test_specs):
    # fix the the random seed
    np.random.seed(test_specs["seed"])

    # generates the user/item affinity matrix. Ratings are from 1 to 5, with 0s denoting unrated items
    return np.random.randint(
        low=0,
        high=6,
        size=(test_specs["number_of_users"], test_specs["number_of_items"]),
    )


@pytest.fixture(scope="module")
def python_float_dataset(test_specs):
    # fix the the random seed
    np.random.seed(test_specs["seed"])

    # generates the user/item affinity matrix. Ratings are from 1 to 5, with 0s denoting unrated items
    return np.random.random(
            size=(test_specs["number_of_users"], test_specs["number_of_items"])
        ) * 5


def test_int_numpy_stratified_splitter(test_specs, python_int_dataset):
    # generate a syntetic dataset
    X = python_int_dataset

    # the splitter returns (in order): train and test user/affinity matrices, train and test datafarmes and user/items to matrix maps
    Xtr, Xtst = numpy_stratified_split(
        X, ratio=test_specs["ratio"], seed=test_specs["seed"]
    )

    # check that the generated matrices have the correct dimensions
    assert (Xtr.shape[0] == X.shape[0]) & (Xtr.shape[1] == X.shape[1])
    assert (Xtst.shape[0] == X.shape[0]) & (Xtst.shape[1] == X.shape[1])

    X_rated = np.sum(X != 0, axis=1)  # number of total rated items per user
    Xtr_rated = np.sum(Xtr != 0, axis=1)  # number of rated items in the train set
    Xtst_rated = np.sum(Xtst != 0, axis=1)  # number of rated items in the test set

    # global split: check that the all dataset is split in the correct ratio
    assert Xtr_rated.sum() / (X_rated.sum()) == pytest.approx(
        test_specs["ratio"], test_specs["tolerance"]
    )

    assert Xtst_rated.sum() / (X_rated.sum()) == pytest.approx(
        1 - test_specs["ratio"], test_specs["tolerance"]
    )

    # This implementation of the stratified splitter performs a random split at the single user level. Here we check
    # that also this more stringent condition is verified. Note that user to user fluctuations in the split ratio
    # are stronger than for the entire dataset due to the random nature of the per user splitting.
    # For this reason we allow a slightly bigger tollerance, as specified in the test_specs()

    assert (
        (Xtr_rated / X_rated <= test_specs["ratio"] + test_specs["fluctuation"]).all()
        & (Xtr_rated / X_rated >= test_specs["ratio"] - test_specs["fluctuation"]).all()
    )

    assert (
        (
            Xtst_rated / X_rated
            <= (1 - test_specs["ratio"]) + test_specs["fluctuation"]
        ).all()
        & (
            Xtst_rated / X_rated
            >= (1 - test_specs["ratio"]) - test_specs["fluctuation"]
        ).all()
    )


def test_float_numpy_stratified_splitter(test_specs, python_float_dataset):
    # generate a syntetic dataset
    X = python_float_dataset

    # the splitter returns (in order): train and test user/affinity matrices, train and test datafarmes and user/items to matrix maps
    Xtr, Xtst = numpy_stratified_split(
        X, ratio=test_specs["ratio"], seed=test_specs["seed"]
    )

    # Tests
    # check that the generated matrices have the correct dimensions
    assert (Xtr.shape[0] == X.shape[0]) & (Xtr.shape[1] == X.shape[1])

    assert (Xtst.shape[0] == X.shape[0]) & (Xtst.shape[1] == X.shape[1])

    X_rated = np.sum(X != 0, axis=1)  # number of total rated items per user
    Xtr_rated = np.sum(Xtr != 0, axis=1)  # number of rated items in the train set
    Xtst_rated = np.sum(Xtst != 0, axis=1)  # number of rated items in the test set

    # global split: check that the all dataset is split in the correct ratio
    assert Xtr_rated.sum() / (X_rated.sum()) == pytest.approx(
        test_specs["ratio"], test_specs["tolerance"]
    )

    assert Xtst_rated.sum() / (X_rated.sum()) == pytest.approx(
        1 - test_specs["ratio"], test_specs["tolerance"]
    )

    # This implementation of the stratified splitter performs a random split at the single user level. Here we check
    # that also this more stringent condition is verified. Note that user to user fluctuations in the split ratio
    # are stronger than for the entire dataset due to the random nature of the per user splitting.
    # For this reason we allow a slightly bigger tollerance, as specified in the test_specs()

    assert Xtr_rated / X_rated == pytest.approx(
        test_specs["ratio"], rel=test_specs["fluctuation"]
    )

    assert Xtst_rated / X_rated == pytest.approx(
        (1 - test_specs["ratio"]), rel=test_specs["fluctuation"]
=======
>>>>>>> 5dae5c97
    )<|MERGE_RESOLUTION|>--- conflicted
+++ resolved
@@ -251,7 +251,6 @@
     )
     assert len(splits[2]) / test_specs["number_of_rows"] == pytest.approx(
         test_specs["ratios"][2], test_specs["tolerance"]
-<<<<<<< HEAD
     )
 
 
@@ -366,6 +365,4 @@
 
     assert Xtst_rated / X_rated == pytest.approx(
         (1 - test_specs["ratio"]), rel=test_specs["fluctuation"]
-=======
->>>>>>> 5dae5c97
-    )+    )
