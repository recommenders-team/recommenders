#!/usr/bin/python

# Copyright (c) Microsoft Corporation. All rights reserved.
# Licensed under the MIT License.

# This script creates yaml files to build conda environments
# For generating a conda file for running only python code:
# $ python generate_conda_file.py
# For generating a conda file for running python gpu:
# $ python generate_conda_file.py --gpu
# For generating a conda file for running pyspark:
# $ python generate_conda_file.py --pyspark
# For generating a conda file for running python gpu and pyspark:
# $ python generate_conda_file.py --gpu --pyspark
# For generating a conda file for running python gpu and pyspark with a particular version:
# $ python generate_conda_file.py --gpu --pyspark-version 2.4.0

import argparse
import textwrap


HELP_MSG = """
To create the conda environment:
$ conda env create -f {conda_env}.yaml

To update the conda environment:
$ conda env update -f {conda_env}.yaml

To register the conda environment in Jupyter:
$ conda activate {conda_env}
$ python -m ipykernel install --user --name {conda_env} --display-name "Python ({conda_env})"
"""

CHANNELS = [ "defaults", "conda-forge", "pytorch", "fastai"]

CONDA_BASE = {
    "mock": "mock==2.0.0",
    "dask": "dask>=0.17.1",
    "fastparquet": "fastparquet>=0.1.6",
    "gitpython": "gitpython>=2.1.8",
    "ipykernel": "ipykernel>=4.6.1",
    "jupyter": "jupyter>=1.0.0",
    "matplotlib": "matplotlib>=2.2.2",
    "numpy": "numpy>=1.13.3",
    "pandas": "pandas>=0.23.4",
    "pymongo": "pymongo>=3.6.1",
    "python": "python==3.6.8",
    "pytest": "pytest>=3.6.4",
    "pytorch": "pytorch-cpu>=1.0.0",
    "seaborn": "seaborn>=0.8.1",
    "scikit-learn": "scikit-learn==0.19.1",
    "scipy": "scipy>=1.0.0",
    "scikit-surprise": "scikit-surprise>=1.0.6",
    "tensorflow": "tensorflow==1.12.0",
    "lightgbm": "lightgbm==2.2.1",
}

CONDA_PYSPARK = {"pyarrow": "pyarrow>=0.8.0", "pyspark": "pyspark==2.3.1"}

CONDA_GPU = {"numba": "numba>=0.38.1", "pytorch": "pytorch>=1.0.0", "tensorflow": "tensorflow-gpu==1.12.0"}

PIP_BASE = {
    "azureml-sdk[notebooks,contrib]": "azureml-sdk[notebooks,contrib]==1.0.10",
    "azure-storage": "azure-storage>=0.36.0",
    "black": "black>=18.6b4",
    "dataclasses": "dataclasses>=0.6",
    "hyperopt": "hyperopt==0.1.1",
    "idna": "idna==2.7",
    "memory-profiler": "memory-profiler>=0.54.0",
    "nvidia-ml-py3": "nvidia-ml-py3>=7.352.0",
    "papermill": "papermill>=0.15.0",
    "pydocumentdb": "pydocumentdb>=2.3.3",
<<<<<<< HEAD
    "category_encoders": "category_encoders>=1.3.0",
=======
    "fastai": "fastai==1.0.46",
>>>>>>> 4ecf3bb2
}

PIP_PYSPARK = {}
PIP_GPU = {}


if __name__ == "__main__":
    parser = argparse.ArgumentParser(
        description=textwrap.dedent(
            """
        This script generates a conda file for different environments.
        Plain python is the default, but flags can be used to support PySpark and GPU functionality"""
        ),
        epilog=HELP_MSG,
        formatter_class=argparse.RawDescriptionHelpFormatter,
    )
    parser.add_argument("--name", help="specify name of conda environment")
    parser.add_argument(
        "--gpu", action="store_true", help="include packages for GPU support"
    )
    parser.add_argument(
        "--pyspark", action="store_true", help="include packages for PySpark support"
    )
    parser.add_argument(
        "--pyspark-version", help="provide specific version of PySpark to use"
    )
    args = parser.parse_args()

    # check pyspark version
    if args.pyspark_version is not None:
        args.pyspark = True
        pyspark_version_info = args.pyspark_version.split(".")
        if len(pyspark_version_info) != 3 or any(
            [not x.isdigit() for x in pyspark_version_info]
        ):
            raise TypeError(
                "PySpark version input must be valid numeric format (e.g. --pyspark-version=2.3.1)"
            )
    else:
        args.pyspark_version = "2.3.1"

    # set name for environment and output yaml file
    conda_env = "reco_base"
    if args.gpu and args.pyspark:
        conda_env = "reco_full"
    elif args.gpu:
        conda_env = "reco_gpu"
    elif args.pyspark:
        conda_env = "reco_pyspark"

    # overwrite environment name with user input
    if args.name is not None:
        conda_env = args.name

    # update conda and pip packages based on flags provided
    conda_packages = CONDA_BASE
    pip_packages = PIP_BASE
    if args.pyspark:
        conda_packages.update(CONDA_PYSPARK)
        conda_packages["pyspark"] = "pyspark=={}".format(args.pyspark_version)
        pip_packages.update(PIP_PYSPARK)
    if args.gpu:
        conda_packages.update(CONDA_GPU)
        pip_packages.update(PIP_GPU)

    # write out yaml file
    conda_file = "{}.yaml".format(conda_env)
    with open(conda_file, "w") as f:
        for line in HELP_MSG.format(conda_env=conda_env).split("\n"):
            f.write("# {}\n".format(line))
        f.write("name: {}\n".format(conda_env))
        f.write("channels:\n")
        for channel in CHANNELS:
            f.write("- {}\n".format(channel))
        f.write("dependencies:\n")
        for conda_package in conda_packages.values():
            f.write("- {}\n".format(conda_package))
        f.write("- pip:\n")
        for pip_package in pip_packages.values():
            f.write("  - {}\n".format(pip_package))

    print("Generated conda file: {}".format(conda_file))
    print(HELP_MSG.format(conda_env=conda_env))<|MERGE_RESOLUTION|>--- conflicted
+++ resolved
@@ -70,11 +70,8 @@
     "nvidia-ml-py3": "nvidia-ml-py3>=7.352.0",
     "papermill": "papermill>=0.15.0",
     "pydocumentdb": "pydocumentdb>=2.3.3",
-<<<<<<< HEAD
     "category_encoders": "category_encoders>=1.3.0",
-=======
     "fastai": "fastai==1.0.46",
->>>>>>> 4ecf3bb2
 }
 
 PIP_PYSPARK = {}
