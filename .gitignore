# Byte-compiled / optimized / DLL files
__pycache__/
*.py[cod]
*$py.class

# C extensions
*.so

# Distribution / packaging
.Python
build/
develop-eggs/
dist/
downloads/
eggs/
.eggs/
lib/
lib64/
parts/
sdist/
var/
wheels/
*.egg-info/
.installed.cfg
*.egg
MANIFEST

# PyInstaller
#  Usually these files are written by a python script from a template
#  before PyInstaller builds the exe, so as to inject date/other infos into it.
*.manifest
*.spec

# Installer logs
pip-log.txt
pip-delete-this-directory.txt

# Unit test / coverage reports
htmlcov/
.tox/
.coverage
.coverage.*
.cache
nosetests.xml
coverage.xml
*.cover
.hypothesis/
.pytest_cache/

# Translations
*.mo
*.pot

# Django stuff:
*.log
local_settings.py
db.sqlite3

# Flask stuff:
instance/
.webassets-cache

# Scrapy stuff:
.scrapy

# Sphinx documentation
docs/_build/

# PyBuilder
target/

# Jupyter Notebook
.ipynb_checkpoints

# pyenv
.python-version

# celery beat schedule file
celerybeat-schedule

# SageMath parsed files
*.sage.py

# Environments
.env
.venv
env/
venv/
ENV/
env.bak/
venv.bak/

# Spyder project settings
.spyderproject
.spyproject

# Rope project settings
.ropeproject

# mkdocs documentation
/site

# mypy
.mypy_cache/

<<<<<<< HEAD
# generate fiels
examples/notebooks/xDeepFM/config.yaml
=======
##########################
.DS_Store
.~*
Untitled*.ipynb
*-Copy*.ipynb
~$*

>>>>>>> 89e2c97c
<|MERGE_RESOLUTION|>--- conflicted
+++ resolved
@@ -103,15 +103,8 @@
 # mypy
 .mypy_cache/
 
-<<<<<<< HEAD
-# generate fiels
-examples/notebooks/xDeepFM/config.yaml
-=======
-##########################
 .DS_Store
 .~*
 Untitled*.ipynb
 *-Copy*.ipynb
-~$*
-
->>>>>>> 89e2c97c
+~$*