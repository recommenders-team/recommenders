--- conflicted
+++ resolved
@@ -110,8 +110,5 @@
 *-Copy*.ipynb
 ~$*
 output.ipynb
-<<<<<<< HEAD
 conda*.yaml
-.idea
-=======
->>>>>>> 232e3115
+.idea