--- conflicted
+++ resolved
@@ -112,13 +112,7 @@
 output.ipynb
 conda*.yaml
 .idea
-<<<<<<< HEAD
 *.zip
 *.csv
 *.data
 *.npz
-=======
-*.npz
-*.data
-*.csv
->>>>>>> 0a70dcad
