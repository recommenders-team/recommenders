# Byte-compiled / optimized / DLL files
__pycache__/
*.py[cod]
*$py.class

# C extensions
*.so

# Distribution / packaging
.Python
build/
develop-eggs/
dist/
downloads/
eggs/
.eggs/
lib/
lib64/
parts/
sdist/
var/
wheels/
*.egg-info/
.installed.cfg
*.egg
MANIFEST

# PyInstaller
#  Usually these files are written by a python script from a template
#  before PyInstaller builds the exe, so as to inject date/other infos into it.
*.manifest
*.spec

# Installer logs
pip-log.txt
pip-delete-this-directory.txt

# Unit test / coverage reports
htmlcov/
.tox/
.coverage
.coverage.*
.cache
nosetests.xml
coverage.xml
*.cover
.hypothesis/
.pytest_cache/

# Translations
*.mo
*.pot

# Django stuff:
*.log
local_settings.py
db.sqlite3

# Flask stuff:
instance/
.webassets-cache

# Scrapy stuff:
.scrapy

# Sphinx documentation
docs/_build/

# PyBuilder
target/

# Jupyter Notebook
.ipynb_checkpoints

# pyenv
.python-version

# celery beat schedule file
celerybeat-schedule

# SageMath parsed files
*.sage.py

# Environments
.env
.venv
env/
venv/
ENV/
env.bak/
venv.bak/

# Spyder project settings
.spyderproject
.spyproject

# Rope project settings
.ropeproject

# mkdocs documentation
/site

# mypy
.mypy_cache/

##########################
.DS_Store
.~*
Untitled*.ipynb
*-Copy*.ipynb
~$*
output.ipynb
conda*.yaml
<<<<<<< HEAD
.idea
*.npz
*.data
*.csv
=======
user_item_hits.npz
.idea
>>>>>>> e8fb3bcb
<|MERGE_RESOLUTION|>--- conflicted
+++ resolved
@@ -111,12 +111,8 @@
 ~$*
 output.ipynb
 conda*.yaml
-<<<<<<< HEAD
+user_item_hits.npz
 .idea
 *.npz
 *.data
-*.csv
-=======
-user_item_hits.npz
-.idea
->>>>>>> e8fb3bcb
+*.csv