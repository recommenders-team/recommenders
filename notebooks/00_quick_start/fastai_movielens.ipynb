{
 "cells": [
  {
   "cell_type": "markdown",
   "metadata": {},
   "source": [
    "<i>Copyright (c) Microsoft Corporation. All rights reserved.</i>\n",
    "\n",
    "<i>Licensed under the MIT License.</i>"
   ]
  },
  {
   "cell_type": "markdown",
   "metadata": {},
   "source": [
    "## FastAI Recommender\n",
    "\n",
    "This notebook shows how to use the [FastAI](https://fast.ai) recommender which is using [Pytorch](https://pytorch.org/) under the hood. "
   ]
  },
  {
   "cell_type": "code",
   "execution_count": 1,
   "metadata": {},
   "outputs": [
    {
     "name": "stdout",
     "output_type": "stream",
     "text": [
      "System version: 3.6.7 | packaged by conda-forge | (default, Nov 21 2018, 03:09:43) \n",
      "[GCC 7.3.0]\n",
      "Pandas version: 0.23.4\n",
<<<<<<< HEAD
      "Fast AI version: 1.0.42\n",
=======
      "Fast AI version: 1.0.46\n",
>>>>>>> d198a102
      "Torch version: 1.0.0\n",
      "Cuda Available: True\n",
      "CuDNN Enabled: True\n"
     ]
    }
   ],
   "source": [
    "# set the environment path to find Recommenders\n",
    "import sys\n",
    "sys.path.append(\"../../\")\n",
    "import time\n",
    "import os\n",
    "import numpy as np\n",
    "import itertools\n",
    "import pandas as pd\n",
    "import numpy as np\n",
    "import papermill as pm\n",
    "import torch, fastai\n",
    "from fastai.collab import EmbeddingDotBias, collab_learner, CollabDataBunch, load_learner\n",
    "\n",
    "from reco_utils.dataset import movielens\n",
    "from reco_utils.dataset.python_splitters import python_random_split\n",
    "from reco_utils.recommender.fastai.fastai_utils import cartesian_product, score\n",
    "from reco_utils.evaluation.python_evaluation import map_at_k, ndcg_at_k, precision_at_k, recall_at_k\n",
    "from reco_utils.evaluation.python_evaluation import rmse, mae, rsquared, exp_var\n",
    "\n",
    "print(\"System version: {}\".format(sys.version))\n",
    "print(\"Pandas version: {}\".format(pd.__version__))\n",
    "print(\"Fast AI version: {}\".format(fastai.__version__))\n",
    "print(\"Torch version: {}\".format(torch.__version__))\n",
    "print(\"Cuda Available: {}\".format(torch.cuda.is_available()))\n",
    "print(\"CuDNN Enabled: {}\".format(torch.backends.cudnn.enabled))"
   ]
  },
  {
   "cell_type": "markdown",
   "metadata": {},
   "source": [
    "Defining some constants to refer to the different columns of our dataset."
   ]
  },
  {
   "cell_type": "code",
   "execution_count": 2,
   "metadata": {},
   "outputs": [],
   "source": [
    "USER, ITEM, RATING, TIMESTAMP, PREDICTION, TITLE = 'UserId', 'MovieId', 'Rating', 'Timestamp', 'Prediction', 'Title'"
   ]
  },
  {
   "cell_type": "code",
   "execution_count": 3,
   "metadata": {
    "tags": [
     "parameters"
    ]
   },
   "outputs": [],
   "source": [
    "# top k items to recommend\n",
    "TOP_K = 10\n",
    "\n",
    "# Select Movielens data size: 100k, 1m, 10m, or 20m\n",
    "MOVIELENS_DATA_SIZE = '100k'\n",
    "\n",
    "# Model parameters\n",
    "N_FACTORS = 40\n",
<<<<<<< HEAD
    "EPOCHS = 5\n"
=======
    "EPOCHS = 5"
>>>>>>> d198a102
   ]
  },
  {
   "cell_type": "code",
   "execution_count": 4,
   "metadata": {},
   "outputs": [
    {
     "data": {
      "text/html": [
       "<div>\n",
       "<style scoped>\n",
       "    .dataframe tbody tr th:only-of-type {\n",
       "        vertical-align: middle;\n",
       "    }\n",
       "\n",
       "    .dataframe tbody tr th {\n",
       "        vertical-align: top;\n",
       "    }\n",
       "\n",
       "    .dataframe thead th {\n",
       "        text-align: right;\n",
       "    }\n",
       "</style>\n",
       "<table border=\"1\" class=\"dataframe\">\n",
       "  <thead>\n",
       "    <tr style=\"text-align: right;\">\n",
       "      <th></th>\n",
       "      <th>UserId</th>\n",
       "      <th>MovieId</th>\n",
       "      <th>Rating</th>\n",
       "      <th>Timestamp</th>\n",
       "    </tr>\n",
       "  </thead>\n",
       "  <tbody>\n",
       "    <tr>\n",
       "      <th>0</th>\n",
       "      <td>196</td>\n",
       "      <td>242</td>\n",
       "      <td>3.0</td>\n",
       "      <td>881250949</td>\n",
       "    </tr>\n",
       "    <tr>\n",
       "      <th>1</th>\n",
       "      <td>186</td>\n",
       "      <td>302</td>\n",
       "      <td>3.0</td>\n",
       "      <td>891717742</td>\n",
       "    </tr>\n",
       "    <tr>\n",
       "      <th>2</th>\n",
       "      <td>22</td>\n",
       "      <td>377</td>\n",
       "      <td>1.0</td>\n",
       "      <td>878887116</td>\n",
       "    </tr>\n",
       "    <tr>\n",
       "      <th>3</th>\n",
       "      <td>244</td>\n",
       "      <td>51</td>\n",
       "      <td>2.0</td>\n",
       "      <td>880606923</td>\n",
       "    </tr>\n",
       "    <tr>\n",
       "      <th>4</th>\n",
       "      <td>166</td>\n",
       "      <td>346</td>\n",
       "      <td>1.0</td>\n",
       "      <td>886397596</td>\n",
       "    </tr>\n",
       "  </tbody>\n",
       "</table>\n",
       "</div>"
      ],
      "text/plain": [
       "  UserId MovieId  Rating  Timestamp\n",
       "0    196     242     3.0  881250949\n",
       "1    186     302     3.0  891717742\n",
       "2     22     377     1.0  878887116\n",
       "3    244      51     2.0  880606923\n",
       "4    166     346     1.0  886397596"
      ]
     },
     "execution_count": 4,
     "metadata": {},
     "output_type": "execute_result"
    }
   ],
   "source": [
    "# fix random seeds to make sure our runs are reproducible\n",
    "np.random.seed(101)\n",
    "torch.manual_seed(101)\n",
    "torch.cuda.manual_seed_all(101)"
   ]
  },
  {
   "cell_type": "code",
   "execution_count": 5,
   "metadata": {},
   "outputs": [
    {
     "data": {
      "text/html": [
       "<div>\n",
       "<style scoped>\n",
       "    .dataframe tbody tr th:only-of-type {\n",
       "        vertical-align: middle;\n",
       "    }\n",
       "\n",
       "    .dataframe tbody tr th {\n",
       "        vertical-align: top;\n",
       "    }\n",
       "\n",
       "    .dataframe thead th {\n",
       "        text-align: right;\n",
       "    }\n",
       "</style>\n",
       "<table border=\"1\" class=\"dataframe\">\n",
       "  <thead>\n",
       "    <tr style=\"text-align: right;\">\n",
       "      <th></th>\n",
       "      <th>UserId</th>\n",
       "      <th>MovieId</th>\n",
       "      <th>Rating</th>\n",
       "      <th>Timestamp</th>\n",
       "    </tr>\n",
       "  </thead>\n",
       "  <tbody>\n",
       "    <tr>\n",
       "      <th>0</th>\n",
       "      <td>196</td>\n",
       "      <td>242</td>\n",
       "      <td>3.0</td>\n",
       "      <td>881250949</td>\n",
       "    </tr>\n",
       "    <tr>\n",
       "      <th>1</th>\n",
       "      <td>186</td>\n",
       "      <td>302</td>\n",
       "      <td>3.0</td>\n",
       "      <td>891717742</td>\n",
       "    </tr>\n",
       "    <tr>\n",
       "      <th>2</th>\n",
       "      <td>22</td>\n",
       "      <td>377</td>\n",
       "      <td>1.0</td>\n",
       "      <td>878887116</td>\n",
       "    </tr>\n",
       "    <tr>\n",
       "      <th>3</th>\n",
       "      <td>244</td>\n",
       "      <td>51</td>\n",
       "      <td>2.0</td>\n",
       "      <td>880606923</td>\n",
       "    </tr>\n",
       "    <tr>\n",
       "      <th>4</th>\n",
       "      <td>166</td>\n",
       "      <td>346</td>\n",
       "      <td>1.0</td>\n",
       "      <td>886397596</td>\n",
       "    </tr>\n",
       "  </tbody>\n",
       "</table>\n",
       "</div>"
      ],
      "text/plain": [
       "  UserId MovieId  Rating  Timestamp\n",
       "0    196     242     3.0  881250949\n",
       "1    186     302     3.0  891717742\n",
       "2     22     377     1.0  878887116\n",
       "3    244      51     2.0  880606923\n",
       "4    166     346     1.0  886397596"
      ]
     },
     "execution_count": 5,
     "metadata": {},
     "output_type": "execute_result"
    }
   ],
   "source": [
    "ratings_df = movielens.load_pandas_df(\n",
    "    size=MOVIELENS_DATA_SIZE,\n",
    "    header=[USER,ITEM,RATING,TIMESTAMP]\n",
    ")\n",
    "\n",
    "# make sure the IDs are loaded as strings to better prevent confusion with embedding ids\n",
    "ratings_df[USER] = ratings_df[USER].astype('str')\n",
    "ratings_df[ITEM] = ratings_df[ITEM].astype('str')\n",
    "\n",
    "ratings_df.head()"
   ]
  },
  {
   "cell_type": "code",
   "execution_count": 6,
   "metadata": {},
   "outputs": [],
   "source": [
    "train_valid_df, test_df = python_random_split(ratings_df, ratio=[0.75, 0.25])"
   ]
  },
  {
   "cell_type": "markdown",
   "metadata": {},
   "source": [
    "## Training"
   ]
  },
  {
   "cell_type": "code",
   "execution_count": 7,
   "metadata": {},
   "outputs": [],
   "source": [
    "start_time = time.time()\n",
    "\n",
    "data = CollabDataBunch.from_df(train_valid_df, user_name=USER, item_name=ITEM, rating_name=RATING)\n",
    "\n",
    "preprocess_time = time.time() - start_time"
   ]
  },
  {
   "cell_type": "code",
   "execution_count": 8,
   "metadata": {},
   "outputs": [
    {
     "data": {
      "text/html": [
<<<<<<< HEAD
       "<table>  <col width='10%'>  <col width='10%'>  <col width='10%'>  <tr>\n",
       "    <th>UserId</th>\n",
       "    <th>MovieId</th>\n",
       "    <th>target</th>\n",
       "  </tr>\n",
       "  <tr>\n",
       "    <th>94</th>\n",
       "    <th>732</th>\n",
       "    <th>3.0</th>\n",
       "  </tr>\n",
       "  <tr>\n",
       "    <th>524</th>\n",
       "    <th>97</th>\n",
       "    <th>5.0</th>\n",
       "  </tr>\n",
       "  <tr>\n",
       "    <th>385</th>\n",
       "    <th>603</th>\n",
       "    <th>5.0</th>\n",
       "  </tr>\n",
       "  <tr>\n",
       "    <th>184</th>\n",
       "    <th>642</th>\n",
       "    <th>4.0</th>\n",
       "  </tr>\n",
       "  <tr>\n",
       "    <th>314</th>\n",
       "    <th>1520</th>\n",
       "    <th>3.0</th>\n",
       "  </tr>\n",
       "</table>\n"
=======
       "<table border=\"1\" class=\"dataframe\">\n",
       "  <thead>\n",
       "    <tr style=\"text-align: right;\">\n",
       "      <th>UserId</th>\n",
       "      <th>MovieId</th>\n",
       "      <th>target</th>\n",
       "    </tr>\n",
       "  </thead>\n",
       "  <tbody>\n",
       "    <tr>\n",
       "      <td>94</td>\n",
       "      <td>732</td>\n",
       "      <td>3.0</td>\n",
       "    </tr>\n",
       "    <tr>\n",
       "      <td>524</td>\n",
       "      <td>97</td>\n",
       "      <td>5.0</td>\n",
       "    </tr>\n",
       "    <tr>\n",
       "      <td>385</td>\n",
       "      <td>603</td>\n",
       "      <td>5.0</td>\n",
       "    </tr>\n",
       "    <tr>\n",
       "      <td>184</td>\n",
       "      <td>642</td>\n",
       "      <td>4.0</td>\n",
       "    </tr>\n",
       "    <tr>\n",
       "      <td>314</td>\n",
       "      <td>1520</td>\n",
       "      <td>3.0</td>\n",
       "    </tr>\n",
       "  </tbody>\n",
       "</table>"
>>>>>>> d198a102
      ],
      "text/plain": [
       "<IPython.core.display.HTML object>"
      ]
     },
     "metadata": {},
     "output_type": "display_data"
    }
   ],
   "source": [
    "data.show_batch()"
   ]
  },
  {
   "cell_type": "markdown",
   "metadata": {},
   "source": [
    "Now we will create a `collab_learner` for the data, which by default uses the [EmbeddingDotBias](https://docs.fast.ai/collab.html#EmbeddingDotBias) model. We will be using 40 latent factors. This will create an embedding for the users and the items that will map each of these to 40 floats as can be seen below. Note that the embedding parameters are not predefined, but are learned by the model.\n",
    "\n",
    "Although ratings can only range from 1-5, we are setting the range of possible ratings to a range from 0 to 5.5 -- that will allow the model to predict values around 1 and 5, which improves accuracy. Lastly, we set a value for weight-decay for regularization."
   ]
  },
  {
   "cell_type": "code",
   "execution_count": 9,
   "metadata": {},
   "outputs": [
    {
     "data": {
      "text/plain": [
       "EmbeddingDotBias(\n",
       "  (u_weight): Embedding(944, 40)\n",
       "  (i_weight): Embedding(1607, 40)\n",
       "  (u_bias): Embedding(944, 1)\n",
       "  (i_bias): Embedding(1607, 1)\n",
       ")"
      ]
     },
     "execution_count": 9,
     "metadata": {},
     "output_type": "execute_result"
    }
   ],
   "source": [
    "learn = collab_learner(data, n_factors=N_FACTORS, y_range=[0,5.5], wd=1e-1)\n",
    "learn.model"
   ]
  },
  {
   "cell_type": "markdown",
   "metadata": {},
   "source": [
    "Now train the model for 5 epochs setting the maximal learning rate. The learner will reduce the learning rate with each epoch using cosine annealing."
   ]
  },
  {
   "cell_type": "code",
   "execution_count": 10,
   "metadata": {},
   "outputs": [
    {
     "data": {
      "text/html": [
<<<<<<< HEAD
       "Total time: 00:27 <p><table style='width:300px; margin-bottom:10px'>\n",
       "  <tr>\n",
       "    <th>epoch</th>\n",
       "    <th>train_loss</th>\n",
       "    <th>valid_loss</th>\n",
       "  </tr>\n",
       "  <tr>\n",
       "    <th>1</th>\n",
       "    <th>1.003403</th>\n",
       "    <th>0.962295</th>\n",
       "  </tr>\n",
       "  <tr>\n",
       "    <th>2</th>\n",
       "    <th>0.860715</th>\n",
       "    <th>0.886302</th>\n",
       "  </tr>\n",
       "  <tr>\n",
       "    <th>3</th>\n",
       "    <th>0.761810</th>\n",
       "    <th>0.845166</th>\n",
       "  </tr>\n",
       "  <tr>\n",
       "    <th>4</th>\n",
       "    <th>0.617062</th>\n",
       "    <th>0.833720</th>\n",
       "  </tr>\n",
       "  <tr>\n",
       "    <th>5</th>\n",
       "    <th>0.524949</th>\n",
       "    <th>0.833384</th>\n",
       "  </tr>\n",
       "</table>\n"
=======
       "Total time: 00:29 <p><table border=\"1\" class=\"dataframe\">\n",
       "  <thead>\n",
       "    <tr style=\"text-align: left;\">\n",
       "      <th>epoch</th>\n",
       "      <th>train_loss</th>\n",
       "      <th>valid_loss</th>\n",
       "      <th>time</th>\n",
       "    </tr>\n",
       "  </thead>\n",
       "  <tbody>\n",
       "    <tr>\n",
       "      <td>1</td>\n",
       "      <td>1.003403</td>\n",
       "      <td>0.962295</td>\n",
       "      <td>00:05</td>\n",
       "    </tr>\n",
       "    <tr>\n",
       "      <td>2</td>\n",
       "      <td>0.860715</td>\n",
       "      <td>0.886302</td>\n",
       "      <td>00:05</td>\n",
       "    </tr>\n",
       "    <tr>\n",
       "      <td>3</td>\n",
       "      <td>0.761810</td>\n",
       "      <td>0.845166</td>\n",
       "      <td>00:06</td>\n",
       "    </tr>\n",
       "    <tr>\n",
       "      <td>4</td>\n",
       "      <td>0.617062</td>\n",
       "      <td>0.833720</td>\n",
       "      <td>00:05</td>\n",
       "    </tr>\n",
       "    <tr>\n",
       "      <td>5</td>\n",
       "      <td>0.524949</td>\n",
       "      <td>0.833384</td>\n",
       "      <td>00:06</td>\n",
       "    </tr>\n",
       "  </tbody>\n",
       "</table>"
>>>>>>> d198a102
      ],
      "text/plain": [
       "<IPython.core.display.HTML object>"
      ]
     },
     "metadata": {},
     "output_type": "display_data"
    },
    {
     "name": "stdout",
     "output_type": "stream",
     "text": [
<<<<<<< HEAD
      "Took 28.040757417678833 seconds for training.\n"
=======
      "Took 29.59385323524475 seconds for training.\n"
>>>>>>> d198a102
     ]
    }
   ],
   "source": [
    "start_time = time.time()\n",
    "\n",
    "learn.fit_one_cycle(EPOCHS, max_lr=5e-3)\n",
    "\n",
    "train_time = time.time() - start_time + preprocess_time\n",
    "print(\"Took {} seconds for training.\".format(train_time))"
   ]
  },
  {
   "cell_type": "markdown",
   "metadata": {},
   "source": [
    "Save the learner so it can be loaded back later for inferencing / generating recommendations"
   ]
  },
  {
   "cell_type": "code",
   "execution_count": 11,
   "metadata": {},
   "outputs": [],
   "source": [
    "learn.export('movielens_model.pkl')"
   ]
  },
  {
   "cell_type": "markdown",
   "metadata": {},
   "source": [
<<<<<<< HEAD
    "## Generating Recommendations\n"
=======
    "## Generating Recommendations\n",
    "\n",
    "Define two helper functions"
   ]
  },
  {
   "cell_type": "code",
   "execution_count": 12,
   "metadata": {},
   "outputs": [],
   "source": [
    "def cartesian_product(*arrays):\n",
    "    la = len(arrays)\n",
    "    dtype = np.result_type(*arrays)\n",
    "    arr = np.empty([len(a) for a in arrays] + [la], dtype=dtype)\n",
    "    for i, a in enumerate(np.ix_(*arrays)):\n",
    "        arr[...,i] = a\n",
    "    return arr.reshape(-1, la)  \n",
    "\n",
    "def score(learner, test_df, user_col, item_col, prediction_col, top_k=0):\n",
    "    \"\"\"score all users+movies provided and reduce to top_k items per user if top_k>0\"\"\"\n",
    "    # replace values not known to the model with #na#\n",
    "    total_users, total_items = learner.data.train_ds.x.classes.values()\n",
    "    test_df.loc[~test_df[user_col].isin(total_users),user_col] = total_users[0]\n",
    "    test_df.loc[~test_df[item_col].isin(total_items),item_col] = total_items[0]\n",
    "   \n",
    "    # map ids to embedding ids \n",
    "    u = learner.get_idx(test_df[user_col], is_item=False)\n",
    "    m = learner.get_idx(test_df[item_col], is_item=True)\n",
    "    \n",
    "    # score the pytorch model\n",
    "    pred = learner.model.forward(u, m)\n",
    "    scores = pd.DataFrame({user_col: test_df[user_col], item_col:test_df[item_col], prediction_col:pred})\n",
    "    scores =  scores.sort_values([user_col,prediction_col],ascending=[True,False])\n",
    "    if top_k > 0:\n",
    "        top_scores = scores.groupby(user_col).head(top_k).reset_index(drop=True)\n",
    "    else:\n",
    "        top_scores = scores\n",
    "    return top_scores"
>>>>>>> d198a102
   ]
  },
  {
   "cell_type": "markdown",
   "metadata": {},
   "source": [
    "Load the learner from disk."
   ]
  },
  {
   "cell_type": "code",
   "execution_count": 12,
   "metadata": {},
   "outputs": [],
   "source": [
<<<<<<< HEAD
    "learner = load_learner(path=\".\", fname=\"movielens_model.pkl\")"
=======
    "learner = load_learner(path=\".\", fname='movielens_model.pkl')"
>>>>>>> d198a102
   ]
  },
  {
   "cell_type": "markdown",
   "metadata": {},
   "source": [
    "Get all users and items that the model knows"
   ]
  },
  {
   "cell_type": "code",
   "execution_count": 13,
   "metadata": {},
   "outputs": [],
   "source": [
    "total_users, total_items = learner.data.train_ds.x.classes.values()\n",
    "total_items = total_items[1:]\n",
    "total_users = total_users[1:]"
   ]
  },
  {
   "cell_type": "markdown",
   "metadata": {},
   "source": [
    "Get all users from the test set and remove any users that were know in the training set"
   ]
  },
  {
   "cell_type": "code",
   "execution_count": 14,
   "metadata": {},
   "outputs": [],
   "source": [
    "test_users = test_df[USER].unique()\n",
    "test_users = np.intersect1d(test_users, total_users)"
   ]
  },
  {
   "cell_type": "markdown",
   "metadata": {},
   "source": [
    "Build the cartesian product of test set users and all items known to the model"
   ]
  },
  {
   "cell_type": "code",
   "execution_count": 15,
   "metadata": {},
   "outputs": [],
   "source": [
    "users_items = cartesian_product(test_users, total_items)\n",
    "users_items = pd.DataFrame(users_items, columns=[USER,ITEM])"
   ]
  },
  {
   "cell_type": "markdown",
   "metadata": {
    "scrolled": false
   },
   "source": [
    "\n",
    "Lastly, remove the user/items combinations that are in the training set -- we don't want to propose a movie that the user has already watched."
   ]
  },
  {
   "cell_type": "code",
   "execution_count": 16,
   "metadata": {
    "scrolled": false
   },
   "outputs": [],
   "source": [
    "training_removed = pd.concat([users_items, train_valid_df[[USER,ITEM]]]).drop_duplicates(keep=False)"
   ]
  },
  {
   "cell_type": "markdown",
   "metadata": {},
   "source": [
    "### Score the model to find the top K recommendation"
   ]
  },
  {
   "cell_type": "code",
   "execution_count": 17,
   "metadata": {},
   "outputs": [
    {
     "name": "stdout",
     "output_type": "stream",
     "text": [
<<<<<<< HEAD
      "Took 2.0284852981567383 seconds for 1439550 predictions.\n"
=======
      "Took 1.967883825302124 seconds for 1439504 predictions.\n"
>>>>>>> d198a102
     ]
    }
   ],
   "source": [
    "start_time = time.time()\n",
    "\n",
    "top_k_scores = score(learner, test_df=training_removed,\n",
    "                     user_col=USER, item_col=ITEM, prediction_col=PREDICTION, top_k=TOP_K)\n",
    "\n",
    "test_time = time.time() - start_time\n",
    "print(\"Took {} seconds for {} predictions.\".format(test_time, len(training_removed)))"
   ]
  },
  {
   "cell_type": "markdown",
   "metadata": {},
   "source": [
    "Calculate some metrics for our model"
   ]
  },
  {
   "cell_type": "code",
   "execution_count": 18,
   "metadata": {},
   "outputs": [],
   "source": [
    "eval_map = map_at_k(test_df, top_k_scores, col_user=USER, col_item=ITEM, \n",
    "                    col_rating=RATING, col_prediction=PREDICTION, \n",
    "                    relevancy_method=\"top_k\", k=TOP_K)"
   ]
  },
  {
   "cell_type": "code",
   "execution_count": 19,
   "metadata": {},
   "outputs": [],
   "source": [
    "eval_ndcg = ndcg_at_k(test_df, top_k_scores, col_user=USER, col_item=ITEM, \n",
    "                      col_rating=RATING, col_prediction=PREDICTION, \n",
    "                      relevancy_method=\"top_k\", k=TOP_K)"
   ]
  },
  {
   "cell_type": "code",
   "execution_count": 20,
   "metadata": {},
   "outputs": [],
   "source": [
    "eval_precision = precision_at_k(test_df, top_k_scores, col_user=USER, col_item=ITEM, \n",
    "                                col_rating=RATING, col_prediction=PREDICTION, \n",
    "                                relevancy_method=\"top_k\", k=TOP_K)"
   ]
  },
  {
   "cell_type": "code",
   "execution_count": 21,
   "metadata": {},
   "outputs": [],
   "source": [
    "eval_recall = recall_at_k(test_df, top_k_scores, col_user=USER, col_item=ITEM, \n",
    "                          col_rating=RATING, col_prediction=PREDICTION, \n",
    "                          relevancy_method=\"top_k\", k=TOP_K)"
   ]
  },
  {
   "cell_type": "code",
   "execution_count": 22,
   "metadata": {},
   "outputs": [
    {
     "name": "stdout",
     "output_type": "stream",
     "text": [
      "Model:\tCollabLearner\n",
      "Top K:\t10\n",
      "MAP:\t0.021576\n",
      "NDCG:\t0.136680\n",
      "Precision@K:\t0.127147\n",
      "Recall@K:\t0.050106\n"
     ]
    }
   ],
   "source": [
    "print(\"Model:\\t\" + learn.__class__.__name__,\n",
    "      \"Top K:\\t%d\" % TOP_K,\n",
    "      \"MAP:\\t%f\" % eval_map,\n",
    "      \"NDCG:\\t%f\" % eval_ndcg,\n",
    "      \"Precision@K:\\t%f\" % eval_precision,\n",
    "      \"Recall@K:\\t%f\" % eval_recall, sep='\\n')"
   ]
  },
  {
   "cell_type": "markdown",
   "metadata": {},
   "source": [
    "The above numbers are lower than [SAR](../sar_single_node_movielens.ipynb), but expected, since the model is explicitly trying to generalize the users and items to the latent factors. Next look at how well the model predicts how the user would rate the movie. Need to score `test_df`, but this time don't ask for top_k. "
   ]
  },
  {
   "cell_type": "code",
   "execution_count": 23,
   "metadata": {},
   "outputs": [],
   "source": [
    "scores = score(learner, test_df=test_df, \n",
    "               user_col=USER, item_col=ITEM, prediction_col=PREDICTION)"
   ]
  },
  {
   "cell_type": "markdown",
   "metadata": {},
   "source": [
    "Now calculate some regression metrics"
   ]
  },
  {
   "cell_type": "code",
   "execution_count": 24,
   "metadata": {},
   "outputs": [
    {
     "name": "stdout",
     "output_type": "stream",
     "text": [
      "Model:\tCollabLearner\n",
      "RMSE:\t0.921269\n",
      "MAE:\t0.729055\n",
      "Explained variance:\t0.348939\n",
      "R squared:\t0.348134\n"
     ]
    }
   ],
   "source": [
    "eval_r2 = rsquared(test_df, scores, col_user=USER, col_item=ITEM, col_rating=RATING, col_prediction=PREDICTION)\n",
    "eval_rmse = rmse(test_df, scores, col_user=USER, col_item=ITEM, col_rating=RATING, col_prediction=PREDICTION)\n",
    "eval_mae = mae(test_df, scores, col_user=USER, col_item=ITEM, col_rating=RATING, col_prediction=PREDICTION)\n",
    "eval_exp_var = exp_var(test_df, scores, col_user=USER, col_item=ITEM, col_rating=RATING, col_prediction=PREDICTION)\n",
    "\n",
    "print(\"Model:\\t\" + learn.__class__.__name__,\n",
    "      \"RMSE:\\t%f\" % eval_rmse,\n",
    "      \"MAE:\\t%f\" % eval_mae,\n",
    "      \"Explained variance:\\t%f\" % eval_exp_var,\n",
    "      \"R squared:\\t%f\" % eval_r2, sep='\\n')"
   ]
  },
  {
   "cell_type": "markdown",
   "metadata": {},
   "source": [
    "That RMSE is actually quite good when compared to these benchmarks: https://www.librec.net/release/v1.3/example.html"
   ]
  },
  {
   "cell_type": "code",
   "execution_count": 25,
   "metadata": {},
   "outputs": [
    {
     "data": {
      "application/papermill.record+json": {
       "map": 0.021576468861591765
      }
     },
     "metadata": {},
     "output_type": "display_data"
    },
    {
     "data": {
      "application/papermill.record+json": {
       "ndcg": 0.13668004147814297
      }
     },
     "metadata": {},
     "output_type": "display_data"
    },
    {
     "data": {
      "application/papermill.record+json": {
       "precision": 0.1271474019088017
      }
     },
     "metadata": {},
     "output_type": "display_data"
    },
    {
     "data": {
      "application/papermill.record+json": {
       "recall": 0.050105810550793446
      }
     },
     "metadata": {},
     "output_type": "display_data"
    },
    {
     "data": {
      "application/papermill.record+json": {
       "rmse": 0.9212688307302583
      }
     },
     "metadata": {},
     "output_type": "display_data"
    },
    {
     "data": {
      "application/papermill.record+json": {
       "mae": 0.7290550522309626
      }
     },
     "metadata": {},
     "output_type": "display_data"
    },
    {
     "data": {
      "application/papermill.record+json": {
       "exp_var": 0.34893854021632575
      }
     },
     "metadata": {},
     "output_type": "display_data"
    },
    {
     "data": {
      "application/papermill.record+json": {
       "rsquared": 0.3481341641867869
      }
     },
     "metadata": {},
     "output_type": "display_data"
    },
    {
     "data": {
      "application/papermill.record+json": {
<<<<<<< HEAD
       "train_time": 28.040757417678833
=======
       "train_time": 29.59385323524475
>>>>>>> d198a102
      }
     },
     "metadata": {},
     "output_type": "display_data"
    },
    {
     "data": {
      "application/papermill.record+json": {
<<<<<<< HEAD
       "test_time": 2.0284852981567383
=======
       "test_time": 1.967883825302124
>>>>>>> d198a102
      }
     },
     "metadata": {},
     "output_type": "display_data"
    }
   ],
   "source": [
    "# Record results with papermill for tests\n",
    "pm.record(\"map\", eval_map)\n",
    "pm.record(\"ndcg\", eval_ndcg)\n",
    "pm.record(\"precision\", eval_precision)\n",
    "pm.record(\"recall\", eval_recall)\n",
    "pm.record(\"rmse\", eval_rmse)\n",
    "pm.record(\"mae\", eval_mae)\n",
    "pm.record(\"exp_var\", eval_exp_var)\n",
    "pm.record(\"rsquared\", eval_r2)\n",
    "pm.record(\"train_time\", train_time)\n",
    "pm.record(\"test_time\", test_time)"
   ]
  }
 ],
 "metadata": {
  "celltoolbar": "Tags",
  "kernelspec": {
   "display_name": "Python (reco_gpu)",
   "language": "python",
   "name": "reco_gpu"
  },
  "language_info": {
   "codemirror_mode": {
    "name": "ipython",
    "version": 3
   },
   "file_extension": ".py",
   "mimetype": "text/x-python",
   "name": "python",
   "nbconvert_exporter": "python",
   "pygments_lexer": "ipython3",
   "version": "3.6.7"
  }
 },
 "nbformat": 4,
 "nbformat_minor": 2
}<|MERGE_RESOLUTION|>--- conflicted
+++ resolved
@@ -30,11 +30,7 @@
       "System version: 3.6.7 | packaged by conda-forge | (default, Nov 21 2018, 03:09:43) \n",
       "[GCC 7.3.0]\n",
       "Pandas version: 0.23.4\n",
-<<<<<<< HEAD
-      "Fast AI version: 1.0.42\n",
-=======
       "Fast AI version: 1.0.46\n",
->>>>>>> d198a102
       "Torch version: 1.0.0\n",
       "Cuda Available: True\n",
       "CuDNN Enabled: True\n"
@@ -47,7 +43,6 @@
     "sys.path.append(\"../../\")\n",
     "import time\n",
     "import os\n",
-    "import numpy as np\n",
     "import itertools\n",
     "import pandas as pd\n",
     "import numpy as np\n",
@@ -103,11 +98,7 @@
     "\n",
     "# Model parameters\n",
     "N_FACTORS = 40\n",
-<<<<<<< HEAD
-    "EPOCHS = 5\n"
-=======
     "EPOCHS = 5"
->>>>>>> d198a102
    ]
   },
   {
@@ -197,6 +188,40 @@
     }
    ],
    "source": [
+    "ratings_df = movielens.load_pandas_df(\n",
+    "    size=MOVIELENS_DATA_SIZE,\n",
+    "    header=[USER,ITEM,RATING,TIMESTAMP]\n",
+    ")\n",
+    "\n",
+    "# make sure the IDs are loaded as strings to better prevent confusion with embedding ids\n",
+    "ratings_df[USER] = ratings_df[USER].astype('str')\n",
+    "ratings_df[ITEM] = ratings_df[ITEM].astype('str')\n",
+    "\n",
+    "ratings_df.head()"
+   ]
+  },
+  {
+   "cell_type": "code",
+   "execution_count": 5,
+   "metadata": {},
+   "outputs": [],
+   "source": [
+    "train_valid_df, test_df = python_random_split(ratings_df, ratio=[0.75, 0.25])"
+   ]
+  },
+  {
+   "cell_type": "markdown",
+   "metadata": {},
+   "source": [
+    "## Training"
+   ]
+  },
+  {
+   "cell_type": "code",
+   "execution_count": 6,
+   "metadata": {},
+   "outputs": [],
+   "source": [
     "# fix random seeds to make sure our runs are reproducible\n",
     "np.random.seed(101)\n",
     "torch.manual_seed(101)\n",
@@ -205,173 +230,25 @@
   },
   {
    "cell_type": "code",
-   "execution_count": 5,
+   "execution_count": 7,
+   "metadata": {},
+   "outputs": [],
+   "source": [
+    "start_time = time.time()\n",
+    "\n",
+    "data = CollabDataBunch.from_df(train_valid_df, user_name=USER, item_name=ITEM, rating_name=RATING)\n",
+    "\n",
+    "preprocess_time = time.time() - start_time"
+   ]
+  },
+  {
+   "cell_type": "code",
+   "execution_count": 8,
    "metadata": {},
    "outputs": [
     {
      "data": {
       "text/html": [
-       "<div>\n",
-       "<style scoped>\n",
-       "    .dataframe tbody tr th:only-of-type {\n",
-       "        vertical-align: middle;\n",
-       "    }\n",
-       "\n",
-       "    .dataframe tbody tr th {\n",
-       "        vertical-align: top;\n",
-       "    }\n",
-       "\n",
-       "    .dataframe thead th {\n",
-       "        text-align: right;\n",
-       "    }\n",
-       "</style>\n",
-       "<table border=\"1\" class=\"dataframe\">\n",
-       "  <thead>\n",
-       "    <tr style=\"text-align: right;\">\n",
-       "      <th></th>\n",
-       "      <th>UserId</th>\n",
-       "      <th>MovieId</th>\n",
-       "      <th>Rating</th>\n",
-       "      <th>Timestamp</th>\n",
-       "    </tr>\n",
-       "  </thead>\n",
-       "  <tbody>\n",
-       "    <tr>\n",
-       "      <th>0</th>\n",
-       "      <td>196</td>\n",
-       "      <td>242</td>\n",
-       "      <td>3.0</td>\n",
-       "      <td>881250949</td>\n",
-       "    </tr>\n",
-       "    <tr>\n",
-       "      <th>1</th>\n",
-       "      <td>186</td>\n",
-       "      <td>302</td>\n",
-       "      <td>3.0</td>\n",
-       "      <td>891717742</td>\n",
-       "    </tr>\n",
-       "    <tr>\n",
-       "      <th>2</th>\n",
-       "      <td>22</td>\n",
-       "      <td>377</td>\n",
-       "      <td>1.0</td>\n",
-       "      <td>878887116</td>\n",
-       "    </tr>\n",
-       "    <tr>\n",
-       "      <th>3</th>\n",
-       "      <td>244</td>\n",
-       "      <td>51</td>\n",
-       "      <td>2.0</td>\n",
-       "      <td>880606923</td>\n",
-       "    </tr>\n",
-       "    <tr>\n",
-       "      <th>4</th>\n",
-       "      <td>166</td>\n",
-       "      <td>346</td>\n",
-       "      <td>1.0</td>\n",
-       "      <td>886397596</td>\n",
-       "    </tr>\n",
-       "  </tbody>\n",
-       "</table>\n",
-       "</div>"
-      ],
-      "text/plain": [
-       "  UserId MovieId  Rating  Timestamp\n",
-       "0    196     242     3.0  881250949\n",
-       "1    186     302     3.0  891717742\n",
-       "2     22     377     1.0  878887116\n",
-       "3    244      51     2.0  880606923\n",
-       "4    166     346     1.0  886397596"
-      ]
-     },
-     "execution_count": 5,
-     "metadata": {},
-     "output_type": "execute_result"
-    }
-   ],
-   "source": [
-    "ratings_df = movielens.load_pandas_df(\n",
-    "    size=MOVIELENS_DATA_SIZE,\n",
-    "    header=[USER,ITEM,RATING,TIMESTAMP]\n",
-    ")\n",
-    "\n",
-    "# make sure the IDs are loaded as strings to better prevent confusion with embedding ids\n",
-    "ratings_df[USER] = ratings_df[USER].astype('str')\n",
-    "ratings_df[ITEM] = ratings_df[ITEM].astype('str')\n",
-    "\n",
-    "ratings_df.head()"
-   ]
-  },
-  {
-   "cell_type": "code",
-   "execution_count": 6,
-   "metadata": {},
-   "outputs": [],
-   "source": [
-    "train_valid_df, test_df = python_random_split(ratings_df, ratio=[0.75, 0.25])"
-   ]
-  },
-  {
-   "cell_type": "markdown",
-   "metadata": {},
-   "source": [
-    "## Training"
-   ]
-  },
-  {
-   "cell_type": "code",
-   "execution_count": 7,
-   "metadata": {},
-   "outputs": [],
-   "source": [
-    "start_time = time.time()\n",
-    "\n",
-    "data = CollabDataBunch.from_df(train_valid_df, user_name=USER, item_name=ITEM, rating_name=RATING)\n",
-    "\n",
-    "preprocess_time = time.time() - start_time"
-   ]
-  },
-  {
-   "cell_type": "code",
-   "execution_count": 8,
-   "metadata": {},
-   "outputs": [
-    {
-     "data": {
-      "text/html": [
-<<<<<<< HEAD
-       "<table>  <col width='10%'>  <col width='10%'>  <col width='10%'>  <tr>\n",
-       "    <th>UserId</th>\n",
-       "    <th>MovieId</th>\n",
-       "    <th>target</th>\n",
-       "  </tr>\n",
-       "  <tr>\n",
-       "    <th>94</th>\n",
-       "    <th>732</th>\n",
-       "    <th>3.0</th>\n",
-       "  </tr>\n",
-       "  <tr>\n",
-       "    <th>524</th>\n",
-       "    <th>97</th>\n",
-       "    <th>5.0</th>\n",
-       "  </tr>\n",
-       "  <tr>\n",
-       "    <th>385</th>\n",
-       "    <th>603</th>\n",
-       "    <th>5.0</th>\n",
-       "  </tr>\n",
-       "  <tr>\n",
-       "    <th>184</th>\n",
-       "    <th>642</th>\n",
-       "    <th>4.0</th>\n",
-       "  </tr>\n",
-       "  <tr>\n",
-       "    <th>314</th>\n",
-       "    <th>1520</th>\n",
-       "    <th>3.0</th>\n",
-       "  </tr>\n",
-       "</table>\n"
-=======
        "<table border=\"1\" class=\"dataframe\">\n",
        "  <thead>\n",
        "    <tr style=\"text-align: right;\">\n",
@@ -408,7 +285,6 @@
        "    </tr>\n",
        "  </tbody>\n",
        "</table>"
->>>>>>> d198a102
       ],
       "text/plain": [
        "<IPython.core.display.HTML object>"
@@ -472,40 +348,6 @@
     {
      "data": {
       "text/html": [
-<<<<<<< HEAD
-       "Total time: 00:27 <p><table style='width:300px; margin-bottom:10px'>\n",
-       "  <tr>\n",
-       "    <th>epoch</th>\n",
-       "    <th>train_loss</th>\n",
-       "    <th>valid_loss</th>\n",
-       "  </tr>\n",
-       "  <tr>\n",
-       "    <th>1</th>\n",
-       "    <th>1.003403</th>\n",
-       "    <th>0.962295</th>\n",
-       "  </tr>\n",
-       "  <tr>\n",
-       "    <th>2</th>\n",
-       "    <th>0.860715</th>\n",
-       "    <th>0.886302</th>\n",
-       "  </tr>\n",
-       "  <tr>\n",
-       "    <th>3</th>\n",
-       "    <th>0.761810</th>\n",
-       "    <th>0.845166</th>\n",
-       "  </tr>\n",
-       "  <tr>\n",
-       "    <th>4</th>\n",
-       "    <th>0.617062</th>\n",
-       "    <th>0.833720</th>\n",
-       "  </tr>\n",
-       "  <tr>\n",
-       "    <th>5</th>\n",
-       "    <th>0.524949</th>\n",
-       "    <th>0.833384</th>\n",
-       "  </tr>\n",
-       "</table>\n"
-=======
        "Total time: 00:29 <p><table border=\"1\" class=\"dataframe\">\n",
        "  <thead>\n",
        "    <tr style=\"text-align: left;\">\n",
@@ -520,7 +362,7 @@
        "      <td>1</td>\n",
        "      <td>1.003403</td>\n",
        "      <td>0.962295</td>\n",
-       "      <td>00:05</td>\n",
+       "      <td>00:06</td>\n",
        "    </tr>\n",
        "    <tr>\n",
        "      <td>2</td>\n",
@@ -544,11 +386,10 @@
        "      <td>5</td>\n",
        "      <td>0.524949</td>\n",
        "      <td>0.833384</td>\n",
-       "      <td>00:06</td>\n",
+       "      <td>00:05</td>\n",
        "    </tr>\n",
        "  </tbody>\n",
        "</table>"
->>>>>>> d198a102
       ],
       "text/plain": [
        "<IPython.core.display.HTML object>"
@@ -561,11 +402,7 @@
      "name": "stdout",
      "output_type": "stream",
      "text": [
-<<<<<<< HEAD
-      "Took 28.040757417678833 seconds for training.\n"
-=======
-      "Took 29.59385323524475 seconds for training.\n"
->>>>>>> d198a102
+      "Took 29.7175772190094 seconds for training.\n"
      ]
     }
    ],
@@ -598,12 +435,9 @@
    "cell_type": "markdown",
    "metadata": {},
    "source": [
-<<<<<<< HEAD
-    "## Generating Recommendations\n"
-=======
     "## Generating Recommendations\n",
     "\n",
-    "Define two helper functions"
+    "Load the learner from disk.\n"
    ]
   },
   {
@@ -612,55 +446,7 @@
    "metadata": {},
    "outputs": [],
    "source": [
-    "def cartesian_product(*arrays):\n",
-    "    la = len(arrays)\n",
-    "    dtype = np.result_type(*arrays)\n",
-    "    arr = np.empty([len(a) for a in arrays] + [la], dtype=dtype)\n",
-    "    for i, a in enumerate(np.ix_(*arrays)):\n",
-    "        arr[...,i] = a\n",
-    "    return arr.reshape(-1, la)  \n",
-    "\n",
-    "def score(learner, test_df, user_col, item_col, prediction_col, top_k=0):\n",
-    "    \"\"\"score all users+movies provided and reduce to top_k items per user if top_k>0\"\"\"\n",
-    "    # replace values not known to the model with #na#\n",
-    "    total_users, total_items = learner.data.train_ds.x.classes.values()\n",
-    "    test_df.loc[~test_df[user_col].isin(total_users),user_col] = total_users[0]\n",
-    "    test_df.loc[~test_df[item_col].isin(total_items),item_col] = total_items[0]\n",
-    "   \n",
-    "    # map ids to embedding ids \n",
-    "    u = learner.get_idx(test_df[user_col], is_item=False)\n",
-    "    m = learner.get_idx(test_df[item_col], is_item=True)\n",
-    "    \n",
-    "    # score the pytorch model\n",
-    "    pred = learner.model.forward(u, m)\n",
-    "    scores = pd.DataFrame({user_col: test_df[user_col], item_col:test_df[item_col], prediction_col:pred})\n",
-    "    scores =  scores.sort_values([user_col,prediction_col],ascending=[True,False])\n",
-    "    if top_k > 0:\n",
-    "        top_scores = scores.groupby(user_col).head(top_k).reset_index(drop=True)\n",
-    "    else:\n",
-    "        top_scores = scores\n",
-    "    return top_scores"
->>>>>>> d198a102
-   ]
-  },
-  {
-   "cell_type": "markdown",
-   "metadata": {},
-   "source": [
-    "Load the learner from disk."
-   ]
-  },
-  {
-   "cell_type": "code",
-   "execution_count": 12,
-   "metadata": {},
-   "outputs": [],
-   "source": [
-<<<<<<< HEAD
-    "learner = load_learner(path=\".\", fname=\"movielens_model.pkl\")"
-=======
     "learner = load_learner(path=\".\", fname='movielens_model.pkl')"
->>>>>>> d198a102
    ]
   },
   {
@@ -752,11 +538,7 @@
      "name": "stdout",
      "output_type": "stream",
      "text": [
-<<<<<<< HEAD
-      "Took 2.0284852981567383 seconds for 1439550 predictions.\n"
-=======
-      "Took 1.967883825302124 seconds for 1439504 predictions.\n"
->>>>>>> d198a102
+      "Took 1.9925410747528076 seconds for 1439550 predictions.\n"
      ]
     }
    ],
@@ -989,24 +771,16 @@
     {
      "data": {
       "application/papermill.record+json": {
-<<<<<<< HEAD
-       "train_time": 28.040757417678833
-=======
-       "train_time": 29.59385323524475
->>>>>>> d198a102
-      }
-     },
-     "metadata": {},
-     "output_type": "display_data"
-    },
-    {
-     "data": {
-      "application/papermill.record+json": {
-<<<<<<< HEAD
-       "test_time": 2.0284852981567383
-=======
-       "test_time": 1.967883825302124
->>>>>>> d198a102
+       "train_time": 29.7175772190094
+      }
+     },
+     "metadata": {},
+     "output_type": "display_data"
+    },
+    {
+     "data": {
+      "application/papermill.record+json": {
+       "test_time": 1.9925410747528076
       }
      },
      "metadata": {},
