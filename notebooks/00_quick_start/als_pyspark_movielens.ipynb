--- conflicted
+++ resolved
@@ -89,25 +89,7 @@
    "source": [
     "# the following settings work well for debugging locally on VM - change when running on a cluster\n",
     "# set up a giant single executor with many threads and specify memory cap\n",
-<<<<<<< HEAD
-    "spark = SparkSession \\\n",
-    "    .builder \\\n",
-    "    .appName(\"ALS pySpark\") \\\n",
-    "    .master(\"local[*]\") \\\n",
-    "    .config(\"spark.driver.memory\", \"2g\")\\\n",
-    "    .config(\"spark.executor.cores\", \"4\")\\\n",
-    "    .config(\"spark.executor.memory\", \"8g\")\\\n",
-    "    .config(\"spark.memory.fraction\", \"0.9\")\\\n",
-    "    .config(\"spark.sql.shuffle.partitions\", \"10\")\\\n",
-    "    .config(\"spark.memory.stageFraction\", \"0.3\")\\\n",
-    "    .config(\"spark.executor.instances\", 1)\\\n",
-    "    .config(\"spark.executor.heartbeatInterval\", \"36000s\")\\\n",
-    "    .config(\"spark.network.timeout\", \"10000000s\")\\\n",
-    "    .config(\"spark.driver.maxResultSize\", \"50g\")\\\n",
-    "    .getOrCreate()\n"
-=======
     "spark = start_or_get_spark(\"ALS PySpark\", memory=\"16g\")\n"
->>>>>>> 4d3901f5
    ]
   },
   {
