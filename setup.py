# Copyright (c) Recommenders contributors.
# Licensed under the MIT License.

from os import environ
from pathlib import Path
from setuptools import setup, find_packages
import site
import sys
import time

# Workaround for enabling editable user pip installs
site.ENABLE_USER_SITE = "--user" in sys.argv[1:]

# Version
here = Path(__file__).absolute().parent
version_data = {}
with open(here.joinpath("recommenders", "__init__.py"), "r") as f:
    exec(f.read(), version_data)
version = version_data.get("__version__", "0.0")

# Get the long description from the README file
with open(here.joinpath("recommenders", "README.md"), encoding="utf-8") as f:
    LONG_DESCRIPTION = f.read()

HASH = environ.get("HASH", None)
if HASH is not None:
    version += ".post" + str(int(time.time()))

install_requires = [
    "category-encoders>=2.6.0,<3",  # requires packaging
    "cornac>=1.15.2,<3",  # requires packaging, tqdm
    "hyperopt>=0.2.7,<1",
<<<<<<< HEAD
    # TODO: Wait for the PR to be merged and released
    "lightfm@git+https://github.com/daviddavo/lightfm",  # requires requests
=======
>>>>>>> 41349b15
    "lightgbm>=4.0.0,<5",
    "locust>=2.12.2,<3",  # requires jinja2
    "memory-profiler>=0.61.0,<1",
    "nltk>=3.8.1,<4",  # requires tqdm
    "notebook>=6.5.5,<8",  # requires ipykernel, jinja2, jupyter, nbconvert, nbformat, packaging, requests
    "numba>=0.57.0,<1",
    "pandas>2.0.0,<3.0.0",  # requires numpy
    "pandera[strategies]>=0.6.5,<0.18;python_version<='3.8'",  # For generating fake datasets
    "pandera[strategies]>=0.15.0;python_version>='3.9'",
    "retrying>=1.3.4,<2",
    "scikit-learn>=1.2.0,<2",  # requires scipy, and introduce breaking change affects feature_extraction.text.TfidfVectorizer.min_df
    "scikit-surprise>=1.1.3",
    "scipy>=1.10.1",
    "seaborn>=0.13.0,<1",  # requires matplotlib, packaging
    "transformers>=4.27.0,<5",  # requires packaging, pyyaml, requests, tqdm
]

# shared dependencies
extras_require = {
    "gpu": [
        "fastai>=2.7.11,<3",
        "nvidia-ml-py>=11.525.84",
        "tensorflow>=2.8.4,!=2.9.0.*,!=2.9.1,!=2.9.2,!=2.10.0.*,<2.16",  # Fixed TF due to constant security problems and breaking changes #2073
        "tf-slim>=1.1.0",  # No python_requires in its setup.py
        "torch>=2.0.1,<3",
    ],
    "spark": [
        "pyarrow>=10.0.1",
        "pyspark>=3.3.0,<=4",
    ],
    "dev": [
        "black>=23.3.0",
        "pytest>=7.2.1",
        "pytest-cov>=4.1.0",
        "pytest-mock>=3.10.0",  # for access to mock fixtures in pytest
    ],
}
# For the brave of heart
extras_require["all"] = list(set(sum([*extras_require.values()], [])))

# The following dependencies need additional testing
extras_require["experimental"] = [
    # xlearn requires cmake to be pre-installed
    "xlearn==0.40a1",
    # VW C++ binary needs to be installed manually for some code to work
    "vowpalwabbit>=8.9.0,<9",
    # nni needs to be upgraded
    "nni==1.5",
    "pymanopt>=0.2.5",
    "lightfm>=1.17,<2",
]

# The following dependency can be installed as below, however PyPI does not allow direct URLs.
# Temporary fix for pymanopt, only this commit works with TF2
# "pymanopt@https://github.com/pymanopt/pymanopt/archive/fb36a272cdeecb21992cfd9271eb82baafeb316d.zip",

setup(
    name="recommenders",
    version=version,
    description="Recommenders - Python utilities for building recommendation systems",
    long_description=LONG_DESCRIPTION,
    long_description_content_type="text/markdown",
    url="https://github.com/recommenders-team/recommenders",
    project_urls={
        "Documentation": "https://recommenders-team.github.io/recommenders/intro.html",
        "Wiki": "https://github.com/recommenders-team/recommenders/wiki",
    },
    author="Recommenders contributors",
    author_email="recommenders-technical-discuss@lists.lfaidata.foundation",
    classifiers=[
        "Development Status :: 5 - Production/Stable",
        "Intended Audience :: Developers",
        "Intended Audience :: Information Technology",
        "Intended Audience :: Science/Research",
        "Topic :: Scientific/Engineering :: Artificial Intelligence",
        "Topic :: Software Development :: Libraries :: Python Modules",
        "License :: OSI Approved :: MIT License",
        "Programming Language :: Python :: 3.8",
        "Programming Language :: Python :: 3.9",
        "Programming Language :: Python :: 3.10",
        "Programming Language :: Python :: 3.11",
        "Programming Language :: Python :: 3.12",
        "Operating System :: POSIX :: Linux",
    ],
    extras_require=extras_require,
    keywords="recommendations recommendation recommenders recommender system engine "
    "machine learning python spark gpu",
    install_requires=install_requires,
    package_dir={"recommenders": "recommenders"},
    python_requires=">=3.6",
    packages=find_packages(
        where=".",
        exclude=["contrib", "docs", "examples", "scenarios", "tests", "tools"],
    ),
    setup_requires=["numpy>=1.19"],
)<|MERGE_RESOLUTION|>--- conflicted
+++ resolved
@@ -30,11 +30,6 @@
     "category-encoders>=2.6.0,<3",  # requires packaging
     "cornac>=1.15.2,<3",  # requires packaging, tqdm
     "hyperopt>=0.2.7,<1",
-<<<<<<< HEAD
-    # TODO: Wait for the PR to be merged and released
-    "lightfm@git+https://github.com/daviddavo/lightfm",  # requires requests
-=======
->>>>>>> 41349b15
     "lightgbm>=4.0.0,<5",
     "locust>=2.12.2,<3",  # requires jinja2
     "memory-profiler>=0.61.0,<1",
